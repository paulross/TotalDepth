--- conflicted
+++ resolved
@@ -105,17 +105,9 @@
 
     def _process_file(self, file_path: str) -> typing.Tuple[int, float]:
         """Process a single file. Returns the size of the file and the time taken to process."""
-<<<<<<< HEAD
-        rSize = os.path.getsize(fp)
-        if (sys.version_info.major >= 3 and sys.version_info.minor >= 3):
-            clkStart = time.perf_counter()
-        else:
-            clkStart = time.clock()
-=======
         logger.info('Reading file: %s', file_path)
         file_size = os.path.getsize(file_path)
         exec_time = 0.0
->>>>>>> 41f33fa7
         try:
             perf_counter_start = time.perf_counter()
             parsed_las_file = LASRead.LASRead(file_path, raise_on_error=self.raise_on_error)
@@ -130,22 +122,11 @@
             logger.exception('File: "{:s}", Error [{!r:s}]: {!r:s}'.format(file_path, type(err), err))
             self.counters['erro'] += 1
         except Exception as err:
-<<<<<<< HEAD
-            logging.critical('File: "{:s}", Error [{!r:s}]: {!r:s}'.format(fp, type(err), err))
-            logging.critical(traceback.format_exc())
-            self._cntrs['crit'] += 1
-        self._cntrs['file'] += 1
-        if (sys.version_info.major >= 3 and sys.version_info.minor >= 3):
-            return rSize, time.perf_counter() - clkStart 
-        else:
-            return rSize, time.clock() - clkStart 
-=======
             logger.critical('File: "{:s}", Error: {!r:s}'.format(file_path, err))
             logger.exception('File: "{:s}", Error [{!r:s}]: {!r:s}'.format(file_path, type(err), err))
             self.counters['crit'] += 1
         self.counters['file'] += 1
         return file_size, exec_time
->>>>>>> 41f33fa7
     
     def _process_las_file(self, las_file: LASRead.LASRead) -> None:
         """Do the necesary processing updating internal state with the LAS parser."""
@@ -200,7 +181,7 @@
             else:
                 for m in section.keys():
                     self.wsd_mnemonic_count.update([m])
-    
+
     def _update_parameter_histogram(self, las):
         """Looks at the Parameter section and updates self._paramMnemCount."""
         for s in 'P':
@@ -404,58 +385,6 @@
     print ('Cmd: %s' % ' '.join(sys.argv))
     usage = """usage: %prog [options] dir
 Recursively reads LAS files in a directory reporting information about their contents."""
-<<<<<<< HEAD
-    print ('Cmd: %s' % ' '.join(sys.argv))
-    optParser = OptionParser(usage, version='%prog ' + __version__)
-#    optParser.add_option("-k", "--keep-going", action="store_true", dest="keepGoing", default=False, 
-#                      help="Keep going as far as sensible. [default: %default]")
-#    optParser.add_option("-r", "--recursive", action="store_true", dest="recursive", default=False, 
-#                      help="Process input recursively. [default: %default]")
-#    optParser.add_option(
-#            "-j", "--jobs",
-#            type="int",
-#            dest="jobs",
-#            default=-1,
-#            help="Max processes when multiprocessing. Zero uses number of native CPUs [%d]. -1 disables multiprocessing." \
-#                    % multiprocessing.cpu_count() \
-#                    + " [default: %default]" 
-#        )      
-    optParser.add_option(
-            "-l", "--loglevel",
-            type="int",
-            dest="loglevel",
-            default=40,
-            help="Log Level (debug=10, info=20, warning=30, error=40, critical=50) [default: %default]"
-        )      
-    opts, args = optParser.parse_args()
-    if (sys.version_info.major >= 3 and sys.version_info.minor >= 3):
-        clkStart = time.perf_counter()
-    else:
-        clkStart = time.clock()
-    timStart = time.time()
-    # Initialise logging etc.
-    logging.basicConfig(level=opts.loglevel,
-                    format='%(asctime)s %(levelname)-8s %(message)s',
-                    #datefmt='%y-%m-%d % %H:%M:%S',
-                    stream=sys.stdout)
-    # Your code here
-    if len(args) != 1:
-        optParser.print_help()
-        optParser.error("I need a directory to read from!")
-        return 1
-    myReader = ReadLASFiles(args[0])
-    myReader.pprintMnemDesc()
-    myReader.pprintCurveDesc()
-    myReader.pprintUnitDesc()
-    # pprint.pprint(myReader._mnemDescMap)
-    myReader.pprintWsd()
-    # myReader.pprintSizeTime()
-    print(myReader.results())
-    if (sys.version_info.major >= 3 and sys.version_info.minor >= 3):
-        print('  CPU time = %8.3f (S)' % (time.perf_counter() - clkStart))
-    else:
-        print('  CPU time = %8.3f (S)' % (time.clock() - clkStart))
-=======
     parser = cmn_cmd_opts.path_in(usage, version='%prog ' + __version__)
     cmn_cmd_opts.add_log_level(parser, 40)
     process.add_process_logger_to_argument_parser(parser)
@@ -510,7 +439,6 @@
             logger.exception('Plotting with gnuplot failed.')
     print('\n'.join(las_reader.results()))
     print('  CPU time = %8.3f (S)' % (time.perf_counter() - clkStart))
->>>>>>> 41f33fa7
     print('Exec. time = %8.3f (S)' % (time.time() - timStart))
     print('Bye, bye!')
     return 0
