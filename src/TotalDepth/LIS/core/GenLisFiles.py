--- conflicted
+++ resolved
@@ -1,22 +1,21 @@
-<<<<<<< HEAD
-#!/usr/bin/env python
-# Part of TotalDepth: Petrophysical data processing and presentation
-# Copyright (C) 1999-2011 Paul Ross
-# 
+#!/usr/bin/env python3
+# Part of TotalDepth: Petrophysical data processing and presentation.
+# Copyright (C) 2011-2021 Paul Ross
+#
 # This program is free software; you can redistribute it and/or modify
 # it under the terms of the GNU General Public License as published by
 # the Free Software Foundation; either version 2 of the License, or
 # (at your option) any later version.
-# 
+#
 # This program is distributed in the hope that it will be useful,
 # but WITHOUT ANY WARRANTY; without even the implied warranty of
 # MERCHANTABILITY or FITNESS FOR A PARTICULAR PURPOSE.  See the
 # GNU General Public License for more details.
-# 
+#
 # You should have received a copy of the GNU General Public License along
 # with this program; if not, write to the Free Software Foundation, Inc.,
 # 51 Franklin Street, Fifth Floor, Boston, MA 02110-1301 USA.
-# 
+#
 # Paul Ross: apaulross@gmail.com
 """Creates a particular set of LIS files using LisGen.
 
@@ -294,331 +293,6 @@
                          default='', 
                          help="Output directory. [default: %default]")
     opts, args = optParser.parse_args()
-    if (sys.version_info.major >= 3 and sys.version_info.minor >= 3):
-        clkStart = time.perf_counter()
-    else:
-        clkStart = time.clock()
-    # Initialise logging etc.
-    logging.basicConfig(level=opts.loglevel,
-                    format='%(asctime)s %(levelname)-8s %(message)s',
-                    #datefmt='%y-%m-%d % %H:%M:%S',
-                    stream=sys.stdout)
-    # Your code here
-    if opts.outdir and not os.path.exists(opts.outdir):
-        os.makedirs(opts.outdir)
-    myGlf = GenLisFiles(opts.outdir)
-    print(myGlf)
-    if (sys.version_info.major >= 3 and sys.version_info.minor >= 3):
-        clkExec = time.perf_counter() - clkStart
-    else:
-        clkExec = time.clock() - clkStart
-    print('CPU time = %8.3f (S)' % clkExec)
-    print('Bye, bye!')
-    return 0
-
-if __name__ == '__main__':
-    #multiprocessing.freeze_support()
-    sys.exit(main())
-
-    
-    
-    
-=======
-#!/usr/bin/env python3
-# Part of TotalDepth: Petrophysical data processing and presentation.
-# Copyright (C) 2011-2021 Paul Ross
-#
-# This program is free software; you can redistribute it and/or modify
-# it under the terms of the GNU General Public License as published by
-# the Free Software Foundation; either version 2 of the License, or
-# (at your option) any later version.
-#
-# This program is distributed in the hope that it will be useful,
-# but WITHOUT ANY WARRANTY; without even the implied warranty of
-# MERCHANTABILITY or FITNESS FOR A PARTICULAR PURPOSE.  See the
-# GNU General Public License for more details.
-#
-# You should have received a copy of the GNU General Public License along
-# with this program; if not, write to the Free Software Foundation, Inc.,
-# 51 Franklin Street, Fifth Floor, Boston, MA 02110-1301 USA.
-#
-# Paul Ross: apaulross@gmail.com
-"""Creates a particular set of LIS files using LisGen.
-
-Created on 20 Feb 2011
-
-@author: p2ross
-"""
-__author__  = 'Paul Ross'
-__date__    = '2010-08-02'
-__version__ = '0.1.0'
-__rights__  = 'Copyright (c) Paul Ross'
-
-import time
-import sys
-import os
-import logging
-from optparse import OptionParser
-
-from TotalDepth.LIS.core import LisGen
-from TotalDepth.LIS.core import File
-from TotalDepth.LIS.core import PhysRec
-from TotalDepth.LIS.core import LogiRec
-
-class GenLisFiles(object):
-    LIS_FILE_EXT = '.lis'
-    def __init__(self, theDir=''):
-        self._dir = theDir
-        self._cntrFile = 0
-        self._cntrByte = 0
-        self.METHOD_FILENAME_MAP = {
-            self.fileMarker         : 'filemarker',
-            self.oneRandomCONS      : 'singleCONS',
-            self.logPassSmall       : 'logPassSmall',
-            self.logPassMedium      : 'logPassMedium',
-            self.logPassLarge       : 'logPassLarge',
-            # Testing different PR sizes
-            self.logPassPrLen10     : 'logPassPR10',
-            self.logPassPrLen11     : 'logPassPR11',
-            self.logPassPrLen12     : 'logPassPR12',
-            self.logPassPrLen13     : 'logPassPR13',
-            self.logPassPrLen14     : 'logPassPR14',
-            self.logPassPrLen15     : 'logPassPR15',
-            self.logPassPrLen16     : 'logPassPR16',
-            # Standard 1000 channels, 64k frames, 256MB
-            self.logPassStd256MB    : 'logPassStd256MB',
-        }
-        for f in self.METHOD_FILENAME_MAP:
-            logging.info('Generating {:s} in: "{:s}"'.format(f, self.METHOD_FILENAME_MAP[f]))
-            self._cntrByte += f(self.METHOD_FILENAME_MAP[f])
-            self._cntrFile += 1
-
-    def __str__(self):
-        return 'GenLisFiles files={:d} bytes={:d} ({:.3f} MB)'.format(
-            self._cntrFile, self._cntrByte, self._cntrByte/2**20
-        )
-
-    def _retFilePath(self, f):
-        f = f + self.LIS_FILE_EXT
-        if self._dir:
-            return os.path.join(self._dir, f)
-        return f
-
-    def _retStdFile(self, f, prLen=PhysRec.PR_MAX_LENGTH):
-        return File.FileWrite(
-            theFile=self._retFilePath(f),
-            theFileId=self._retFilePath(f),
-            keepGoing=False,
-            hasTif=True,
-            thePrLen=prLen,
-            thePrt=PhysRec.PhysRecTail(hasRecNum=True, fileNum=255, hasCheckSum=True),
-        )
-    
-    def _writeDefaultMarkerHead(self, theF):
-        theF.write(LisGen.TapeReelHeadTailDefault.lrBytesReelHead)
-        theF.write(LisGen.TapeReelHeadTailDefault.lrBytesTapeHead)
-        theF.write(LisGen.FileHeadTailDefault.lrBytesFileHead)
-
-    def _writeDefaultMarkerTail(self, theF):
-        theF.write(LisGen.FileHeadTailDefault.lrBytesFileTail)
-        theF.write(LisGen.TapeReelHeadTailDefault.lrBytesTapeTail)
-        theF.write(LisGen.TapeReelHeadTailDefault.lrBytesReelTail)
-        
-    def fileMarker(self, f):
-        myF = self._retStdFile(f)
-        self._writeDefaultMarkerHead(myF)
-        self._writeDefaultMarkerTail(myF)
-        myF.close()
-        return os.path.getsize(myF.fileId)
-
-    def oneRandomCONS(self, f):
-        myF = self._retStdFile(f)
-        self._writeDefaultMarkerHead(myF)
-        myF.write(LisGen.TableGenRandomCONS(256).lrBytes())
-        self._writeDefaultMarkerTail(myF)
-        myF.close()
-        return os.path.getsize(myF.fileId)
-    
-    def _logPass(self, theF, numCh, lisBytesPerCh, sampPerCh, numFr, frPerLr):
-        myEbs = LogiRec.EntryBlockSet()
-        # Set entry blocks to make frame spacing 0.5 b'FEET'
-        # Block 8
-        myEbs.setEntryBlock(LogiRec.EntryBlock(LogiRec.EB_TYPE_FRAME_SPACE, 4, 68, 0.5))
-        # Block 9
-        myEbs.setEntryBlock(LogiRec.EntryBlock(LogiRec.EB_TYPE_FRAME_SPACE_UNITS, 4, 65, b'FEET'))
-        myChList = [
-                LisGen.Channel(
-                    LisGen.ChannelSpec(
-                        bytes('{:04d}'.format(i), 'ascii'),
-                        b'ServID', b'ServOrdN', b'FEET',
-                        45310011, 256, lisBytesPerCh, sampPerCh, 68
-                    ),
-                    LisGen.ChValsConst(fOffs=0, waveLen=4, mid=0.0, amp=1.0, numSa=1, noise=36.0),
-                ) for i in range(numCh)
-        ]
-        # Start at 10,000 feet
-        myLpg = LisGen.LogPassGen(myEbs, myChList, xStart=10000.0, xRepCode=68, xNoise=None)
-        # DFSR
-        theF.write(myLpg.lrBytesDFSR())
-        for i in range(0, numFr, frPerLr):
-            theF.write(myLpg.lrBytes(i, frPerLr))
-
-    def logPassSmall(self, f):
-        myF = self._retStdFile(f)
-        self._writeDefaultMarkerHead(myF)
-        myEbs = LogiRec.EntryBlockSet()
-        #myEbs.setEntryBlock(LogiRec.EntryBlock(LogiRec.EB_TYPE_FRAME_SIZE, 1, 66, 4*4))
-        myLpg = LisGen.LogPassGen(
-            myEbs,
-            # Channel list
-            [
-                LisGen.Channel(
-                    LisGen.ChannelSpec(
-                        b'TEST', b'ServID', b'ServOrdN', b'FEET',
-                        45310011, 256, 16, 4, 68
-                    ),
-                    LisGen.ChValsConst(fOffs=0, waveLen=4, mid=0.0, amp=1.0, numSa=1, noise=None),
-                ),
-            ],
-            xStart=10000.0,
-            xRepCode=68,
-            xNoise=None,
-        )
-        # DFSR
-        myF.write(myLpg.lrBytesDFSR())
-        # Logical data records
-        for i in range(0, 1024, 128):
-            myF.write(myLpg.lrBytes(i, 128))
-        self._writeDefaultMarkerTail(myF)
-        return os.path.getsize(myF.fileId)
-
-    def logPassMedium(self, f):
-        myF = self._retStdFile(f)
-        self._writeDefaultMarkerHead(myF)
-        self._logPass(
-            myF,
-            numCh=1024,
-            lisBytesPerCh=4*4,
-            sampPerCh=4,
-            numFr=1024,
-            frPerLr=128 * 1024 // (4 * 1024),
-        )
-        self._writeDefaultMarkerTail(myF)
-        return os.path.getsize(myF.fileId)
-
-    def logPassLarge(self, f):
-        myF = self._retStdFile(f)
-        self._writeDefaultMarkerHead(myF)
-        self._logPass(
-            myF,
-            numCh=4096,
-            lisBytesPerCh=4*4,
-            sampPerCh=4,
-            numFr=4096,
-            frPerLr=256 * 1024 // (4 * 4096),
-        )
-        self._writeDefaultMarkerTail(myF)
-        return os.path.getsize(myF.fileId)
-    
-    def logPassStd256MB(self, f):
-        """This 'standard' file is 256MB of log data with 1024 channels, single
-        sampled. There are 65536 frames with a frame spacing of 1/10 ft.
-        There are 128 frames per logical record."""
-        numCh = 1023
-        lisBytesPerCh = 4
-        sampPerCh = 1
-        numFr = 64*1024
-        frPerLr = 128
-        myF = self._retStdFile(f, prLen=PhysRec.PR_MAX_LENGTH)
-        self._writeDefaultMarkerHead(myF)
-        myEbs = LogiRec.EntryBlockSet()
-        # Set entry blocks to make frame spacing 12 b'.1IN' i.e. 10 frames/foot
-        # Block 8
-        myEbs.setEntryBlock(LogiRec.EntryBlock(LogiRec.EB_TYPE_FRAME_SPACE, 1, 66, 12))
-        # Block 9
-        myEbs.setEntryBlock(LogiRec.EntryBlock(LogiRec.EB_TYPE_FRAME_SPACE_UNITS, 4, 65, b'.1IN'))
-        myChList = [
-                LisGen.Channel(
-                    LisGen.ChannelSpec(
-                        bytes('{:04d}'.format(i), 'ascii'),
-                        b'ServID', b'ServOrdN', b'FEET',
-                        45310011, 256, lisBytesPerCh, sampPerCh, 68
-                    ),
-                    LisGen.ChValsConst(fOffs=0, waveLen=4, mid=0.0, amp=1.0, numSa=1, noise=12.0),
-                ) for i in range(numCh)
-        ]
-        # Start at 10,000 feet i.e. 10000*120 .1IN
-        myLpg = LisGen.LogPassGen(myEbs, myChList, xStart=10000.0*120, xRepCode=68, xNoise=None)
-        # DFSR
-        myF.write(myLpg.lrBytesDFSR())
-        for i in range(0, numFr, frPerLr):
-            myF.write(myLpg.lrBytes(i, frPerLr))
-        self._writeDefaultMarkerTail(myF)
-        return os.path.getsize(myF.fileId)
-    
-    def _logPassPrLen(self, f, thePrLen):
-        """Typically a 64MB LogPass file with a specific PR length. For performance evaluation."""
-        myF = self._retStdFile(f, prLen=thePrLen)
-        self._writeDefaultMarkerHead(myF)
-        self._logPass(
-            myF,
-            numCh=256,
-            lisBytesPerCh=4,
-            sampPerCh=1,
-            numFr=16*4096,
-            frPerLr=128,
-        )
-        self._writeDefaultMarkerTail(myF)
-        return os.path.getsize(myF.fileId)
-
-    def logPassPrLen10(self, f):
-        """PR len 2**10."""
-        return self._logPassPrLen(f, 2**10)
-
-    def logPassPrLen11(self, f):
-        """PR len 2**11."""
-        return self._logPassPrLen(f, 2**11)
-
-    def logPassPrLen12(self, f):
-        """PR len 2**12."""
-        return self._logPassPrLen(f, 2**12)
-
-    def logPassPrLen13(self, f):
-        """PR len 2**13."""
-        return self._logPassPrLen(f, 2**13)
-
-    def logPassPrLen14(self, f):
-        """PR len 2**14."""
-        return self._logPassPrLen(f, 2**14)
-
-    def logPassPrLen15(self, f):
-        """PR len 2**15."""
-        return self._logPassPrLen(f, 2**15)
-
-    def logPassPrLen16(self, f):
-        """PR len 65536-1."""
-        return self._logPassPrLen(f, PhysRec.PR_MAX_LENGTH)
-
-
-
-def main():
-    usage = """usage: %prog [options] dir
-Counts files and sizes."""
-    print('Cmd: %s' % ' '.join(sys.argv))
-    optParser = OptionParser(usage, version='%prog ' + __version__)
-    optParser.add_option(
-            "-l", "--loglevel",
-            type="int",
-            dest="loglevel",
-            default=10,
-            help="Log Level (debug=10, info=20, warning=30, error=40, critical=50) [default: %default]"
-        )
-    optParser.add_option("-o", "--outdir",
-                         type="string",
-                         dest="outdir",
-                         default='', 
-                         help="Output directory. [default: %default]")
-    opts, args = optParser.parse_args()
     clkStart = time.perf_counter()
     # Initialise logging etc.
     logging.basicConfig(level=opts.loglevel,
@@ -641,5 +315,4 @@
 
     
     
-    
->>>>>>> 41f33fa7
+    