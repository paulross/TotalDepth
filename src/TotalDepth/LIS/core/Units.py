<<<<<<< HEAD
#!/usr/bin/env python
# Part of TotalDepth: Petrophysical data processing and presentation
# Copyright (C) 1999-2011 Paul Ross
# 
# This program is free software; you can redistribute it and/or modify
# it under the terms of the GNU General Public License as published by
# the Free Software Foundation; either version 2 of the License, or
# (at your option) any later version.
# 
# This program is distributed in the hope that it will be useful,
# but WITHOUT ANY WARRANTY; without even the implied warranty of
# MERCHANTABILITY or FITNESS FOR A PARTICULAR PURPOSE.  See the
# GNU General Public License for more details.
# 
# You should have received a copy of the GNU General Public License along
# with this program; if not, write to the Free Software Foundation, Inc.,
# 51 Franklin Street, Fifth Floor, Boston, MA 02110-1301 USA.
# 
# Paul Ross: apaulross@gmail.com
"""Provides unit conversion for LIS79.

The __RAW_UNIT_MAP is the master map from which all other data is derived.
Its format is as follows:

key - The unit category as four bytes representing uppercase ASCII characters.
value - A tuple of three fields:

* [0] - Descriptive string of the unit category.
* [1] - The base unit name as four bytes representing uppercase ASCII characters.
* [2] - A tuple the contents of which is a four or five item tuple:

    * If four members:
        * [2][0] - The unit name as four bytes representing uppercase ASCII characters.
        * [2][1] - The multiplier as a float.
        * [2][2] - Descriptive string of the units.
        * [2][3] - The unit name that this is an alternate for as four bytes
                representing uppercase ASCII characters, or four spaces.

    * If five members:
        * [2][0] - The unit name as four bytes representing uppercase ASCII characters.
        * [2][1] - The multiplier as a float.
        * [2][2] - The offset as a float.
        * [2][3] - Descriptive string of the units.
        * [2][4] - The unit name that this is an alternate for as four bytes
                representing uppercase ASCII characters or four spaces.
            

The unit name should also be unique.

TODO: Clean up units by making reciprocal e.g. 1/6.0 rather than 0.166666...

TODO: Check each unit for errors.
"""

__author__  = 'Paul Ross'
__date__    = '2010-08-02'
__version__ = '0.1.0'
__rights__  = 'Copyright (c) Paul Ross'


#import time
#import sys
#import logging
#import collections
import math

LEN_UNIT_NAME = 4
MT_UNIT = b'    '
assert(len(MT_UNIT) == LEN_UNIT_NAME)

OPTICAL_FEET = b'FEET'
assert(len(OPTICAL_FEET) == LEN_UNIT_NAME)
OPTICAL_METERS = b'M   '
assert(len(OPTICAL_METERS) == LEN_UNIT_NAME)
OPTICAL_TIME = b'S   '
assert(len(OPTICAL_TIME) == LEN_UNIT_NAME)

#: The master table of unit conversions
__RAW_UNIT_MAP = {
    b"LENG" : (
                "Linear length",
                b"M   ",
                (
                    (b"M   ",    1.0,        "Meters",                MT_UNIT),
                    (b"METR",    1.0,        "Meters",                b"M   "),
                    (b"MTRS",    1.0,        "Meters",                b"M   "),
                    (b"MT  ",    1.0,        "Meters",                b"M   "),
                    (b"MET ",    1.0,        "Meters",                b"M   "),
                    (b"DM  ",    0.1,        "Decimeters",            MT_UNIT),
                    (b"CM  ",    0.01,       "Centimeters",           MT_UNIT),
                    (b"MM  ",    0.001,      "Millimeters",           MT_UNIT),
                    (b".5MM",    0.0005,     "Half-millimeters",      MT_UNIT),
                    (b"F   ",    0.3048,     "Feet",                  b"FEET"),
                    (b"FT  ",    0.3048,     "Feet",                  b"FEET"),
                    (b"FEET",    0.3048,     "Feet",                  MT_UNIT),
                    (b"IN  ",    0.0254,     "Inches",                MT_UNIT),
                    (b"INS ",    0.0254,     "Inches",                b"IN  "),
                    (b"INCH",    0.0254,     "Inches",                b"IN  "),
                    (b".1IN",    0.00254,    "Tenth-inches",          MT_UNIT),
                    (b"KM  ",    1000.0,     "Kilometers",            MT_UNIT),
                ),
            ),
            
    b"TIME" : (
                "Time",
                b"S   ",
                (
                    (b"S   ",    1.0,        "Seconds",             MT_UNIT),
                    (b"S/10",    0.1,        "Tenths of a second",  MT_UNIT),
                    (b"US  ",    1.0e-6,     "Microseconds",        MT_UNIT),
                    (b"MS  ",    1.0e-3,     "Milliseconds",        MT_UNIT),
                    (b"MSEC",    1.0e-3,     "Milliseconds",        b"MS  "),
                    (b".5MS",    0.5e-3,     "Half milleseconds",   MT_UNIT),
                    (b"D   ",    86400.0,    "Days",                MT_UNIT),
                    (b"HR  ",    3600.0,     "Hours",               MT_UNIT),
                    (b"MN  ",    60.0,       "Minutes",             MT_UNIT),
                    (b"SECS",    1.0,        "Seconds",             b"S   "),
                ),
            ),
    
    b"TEMP" : (
                "Temperature",
                b"DEGK",
                (
                    (b"DEGK",    1.0,       0.0,                    "Degrees Kelvin",    MT_UNIT),
                    (b"DEGC",    1.0,       -273.15,                "Degrees Centigrade",    MT_UNIT),
                    (b"DEGF",    1/1.80,    -273.15 * 1.80 + 32.0,  "Degrees Farenheit",    MT_UNIT),
                    (b"DEGR",    1/1.80,    0.0,                    "Degrees Rankine",    MT_UNIT),
                ),
            ),
    
    b"VELO" : (
                "Velocity",
                b"M/S ",
                (
                    (b"M/S ",    1.0,               "Meters Per Second",        MT_UNIT),
                    (b"CM/S",    1.00000000e-02,    "Centimeters Per Second",   MT_UNIT),
                    (b"F/HR",    8.46666667e-05,    "Feet Per Hour",            MT_UNIT),
                    (b"FT/H",    8.46666667e-05,    "Feet Per Hour",            b"F/HR"),
                    (b"F/MN",    5.08000000e-03,    "Feet Per Minute",          MT_UNIT),
                    (b"FT/S",    3.04800000e-01,    "Feet Per Second",          MT_UNIT),
                    (b"IN/S",    2.54000000e-02,    "Inches Per Second",        MT_UNIT),
                    (b"KF/S",    3.04800000e+02,    "Kilofeet Per Second",      MT_UNIT),
                    (b"KM/S",    1.00000000e+03,    "Kilometers Per Second",    MT_UNIT),
                    (b"M/HR",    1.0 / 3600.0,      "Meters Per Hour",          MT_UNIT),
                    (b"M/MN",    1.0 / 60.0,        "Meters Per Minute",        MT_UNIT),
                    (b"MM/Y",    1.0 / (365.25 \
                                        * 24.0 \
                                        * 3600.0 \
                                        * 1.0e3),   "Millimeters Per Year",     MT_UNIT),
                ),
            ),
    
    b"PRES" : (
                "Pressure",
                b"PA  ",
                (
                    (b"PA  ",1.00000000e+00,                    "Pascals",    MT_UNIT),
                    (b"BAR ",1.00000000e+05,                    "Bars",    MT_UNIT),
                    (b"6PSI",6.89476000e+09,                    "Million Pounds Per Square Inch",    MT_UNIT),
                    (b"APSI",6.89476000e+03,                    "Pounds Per Square Inch (Absolute)",    MT_UNIT),
                    (b"ATM ",1.01324986e+05,                    "Atmospheres",    MT_UNIT),
                    (b"GPA ",1.00000000e+09,                    "Giga-Pascal",    MT_UNIT),
                    (b"K/C2",9.80664799e+04,                    "Kilograms Per Square Centimeter",    MT_UNIT),
                    (b"KPA ",1.00000000e+03,                    "Kilopascasl",    MT_UNIT),
                    (b"KPAA",1.00000000e+03,                    "Kilopascals (Absolute)",    MT_UNIT),
                    (b"KPAG",1.00000000e+03,    -101.32470000,    "Kilopascals (Gauge)",    MT_UNIT),
                    (b"MAPA",1.00000000e+06,                    "Megapascals",    MT_UNIT),
                    (b"PSI ",6.89476000e+03,                    "Pounds Per Square Inch",    MT_UNIT),
                    (b"PSIA",6.89476000e+03,                    "Pounds Per Square Inch (Absolute)",    MT_UNIT),
                    (b"PSIG",6.89476000e+03,    -14.69594098,    "Pounds Per Square Inch (Gauge)",    MT_UNIT),
                ),
            ),
    
    b"ACCE" : (
                "Acceleration",
                b"M/S2",
                (
                    (b"M/S2",    1.00000000,    "Meters Per Second Squared",    MT_UNIT),
                    (b"F/S2",    0.30480000,    "Feet Per Second Squared",    MT_UNIT),
                    (b"MGL ",    0.00001000,    "Milligals",    MT_UNIT),
                ),
            ),
    
    b"A/L " : (
                "Attenuation per unit length",
                b"DB/M",
                (
                    (b"DB/M",    1.00000000,        "Decibels Per Metre",    MT_UNIT),
                    (b"DB/F",    1.0 / 0.3048,    "Decibels Per Foot",    MT_UNIT),
                ),
            ),
    
    b"RESI" : (
                "Resistivity",
                b"OHMM",
                (
                    (b"OHMM",    1.0,        "Ohm * Metre",    MT_UNIT),
                ),
            ),
    
    b"ROTA" : (
                "Rotation",
                b"DEG ",
                (
                    (b"DEG ",    1.0,                   "Degree",    MT_UNIT),
                    (b"RAD ",    360.0/(2.0 * math.pi), "Radian",    MT_UNIT),
                    (b"REV ",    360.0,                 "Revolution",    MT_UNIT),
                ),
            ),
    
    b"TTIM" : (
                "Transit Time",
                b"US/M",
                (
                    (b"US/M",    1.0,                "Microsecond Per Metre",    MT_UNIT),
                    (b"MS/M",    1000.0,             "Mille Seconds Per Metre",  MT_UNIT),
                    (b"NS/M",    0.001,              "Nanosecond Per Metre",     MT_UNIT),
                    (b"US/F",    1/.3048,            "Microsecond Per Foot",     MT_UNIT),
                    (b"US-F",    1/.3048,            "Microsecond Per Foot",     b"US/F"),
                    (b"US-M",    1.0,                "Microsecond Per Metre",    b"US/M"),
                ),
            ),
    
    b"C/T " : (
                "Counts Per Time",
                b"CPS ",
                (
                    (b"CPS ",    1.0,                "Count Per Second",    MT_UNIT),
                    (b"1/S ",    1.0,                "Count Per Second",    b"CPS "),
                ),
            ),
    
    b"DENS" : (
                "Density",
                b"K/M3",
                (
                    (b"K/M3",    1.0,                "Kilogram Per Cubic Metre",    MT_UNIT),
                    (b"AT/M",    10332.2396297343,    "Atmosphere Per Metre",    MT_UNIT),
                    (b"G/C3",    1000.0,                "Gram Per Cubic Centimeter",    MT_UNIT),
                    (b"G/CC",    1000.0,                "Gram Per Cubic Centimeter",    b"G/C3"),
                    (b"G-CC",    1000.0,                "Gram Per Cubic Centimeter",    b"G/C3"),
                    (b"G/CM",    1000.0,                "Gram Per Cubic Centimeter",    b"G/C3"),
                    (b"KP/M",    101.970896093949,    "Kilopascal Per Metre",    MT_UNIT),
                    (b"L/F3",    16.0184051376108,    "Pound Per Cubic Foot",    MT_UNIT),
                    (b"LB/G",    119.826,            "Pound Per Gallon",    MT_UNIT),
                    (b"LBCF",    16.0184051376108,    "Pound Per Cubic Foot",    b"L/F3"),
                    (b"PA/M",    0.101971277911346,    "Pascal PerMeter",    MT_UNIT),
                    (b"PSIF",    2306.64836635026,    "Pound Per Square Inch Per Foot",    MT_UNIT),
                    (b"PSIM",    703.06806780377,    "Pound Per Square Inch Per Metre",    MT_UNIT),
                ),
            ),
    
    b"DFRA" : (
                "Dimensionless Fractions",
                b"V/V ",
                (
                    (b"V/V ",    1.0,                "Volume Ratio",    MT_UNIT),
                    (b"%   ",    0.01,                "Percent",    MT_UNIT),
                    (b"PPDK",    0.0001,                "Part Per Ten Thousand",    MT_UNIT),
                    (b"PPK ",    0.001,                "Part Per Thousand",    MT_UNIT),
                    (b"PPM ",    0.000001,            "Part Per Million",    MT_UNIT),
                    (b"PU  ",    0.01,                "Porosity Unit",    MT_UNIT),
                    (b"USTR",    0.000001,            "Microstrain (Delta length/length*10**6)",    MT_UNIT),
                    (b"RATI",    1.0,                "Ratio",    MT_UNIT),
                    (b"MM/M",    0.001,                "Millemeters per metre",    MT_UNIT),
                ),
            ),
    
    b"DIME" : (
                "Dimensionless",
                MT_UNIT,
                (
                    (MT_UNIT,    1.0,                "Blank",    MT_UNIT),
                    (b"----",    1.0,                "Dimensionless",    MT_UNIT),
                ),
            ),
    
    b"COND" : (
                "Conductivity",
                b"MH/M",
                (
                    (b"MH/M",    1.0,                "Mho Per Metre",    MT_UNIT),
                    (b"MHOM",    1.0,                "Mho Per Metre",    b"MH/M"),
                    (b"MMJM",    0.001,                "Millimho Per Metre",    b"MMHO"),
                    (b"MMH/",    0.001,                "Millimho Per Metre",    b"MMHO"),
                    (b"MMHO",    0.001,                "Millimho Per Metre",    MT_UNIT),
                    # Removed as this clashes with mille seconds per metre
                    #(b"MS/M",    0.001,                "Millisiemens Per Metre",    MT_UNIT),
                    (b"MSIE",    0.001,                "Millisiemens Per Metre",    MT_UNIT),
                    (b"SI/M",    1.0,                "Siemens Per Metre",    MT_UNIT),
                ),
            ),
    
    b"CURR" : (
                "Current",
                b"AMP ",
                (
                    (b"AMP ",    1.0,                "Ampere",    MT_UNIT),
                    (b"AMPS",    1.0,                "Ampere",    b"AMP "),
                    (b"MA  ",    0.001,                "Milliampere",    MT_UNIT),
                    (b"MICA",    0.000001,            "Microampere",    b"UA  "),
                    (b"UA  ",    0.000001,            "Microampere",    MT_UNIT),
                ),
            ),
    
    b"EPOT" : (
                "Electrical Potential",
                b"V   ",
                (
                    (b"V   ",    1.0,                "Volt",    MT_UNIT),
                    (b"VOLT",    1.0,                "Volt",    b"V   "),
                    (b"KV  ",    1000.0,                "Kilovolt",    MT_UNIT),
                    (b"MV  ",    0.001,                "Millivolt",    MT_UNIT),
                    (b"W   ",    0.000001,            "Microvolt",    b"UV  "),
                    (b"UV  ",    0.000001,            "Microvolt",    MT_UNIT),
                    (b"VAC ",    1.0,                "Volt AC",    MT_UNIT),
                    (b"VDC ",    1.0,                "Volt DC",    MT_UNIT),
                ),
            ),
    
    b"EGR " : (
                "Elemental Gamma Ray",
                b"GAPI",
                (
                    (b"GAPI",    1.0,                "API Gamma Ray Unit",    MT_UNIT),
                    (b"API ",    1.0,                "API Gamma Ray Unit",    b"GAPI"),
                ),
            ),
    
    b"ERES" : (
                "Electrical Resistance",
                b"OHMS",
                (
                    (b"OHMS",    1.0,                "Ohm",    MT_UNIT),
                ),
            ),
    
    b"FREQ" : (
                "Frequency",
                b"HZ  ",
                (
                    (b"HZ  ",    1.0,                "Hertz",    MT_UNIT),
                    (b"KHZ ",    1000.0,                "Kilohertz",    MT_UNIT),
                    (b"MHZ ",    1000000.0,            "Megahertz",    MT_UNIT),
                ),
            ),
    
    b"V/LE" : (
                "Volume Per Length",
                b"M3/M",
                (
                    (b"M3/M",    1.0,                "Cubic Metre Per Metre",    MT_UNIT),
                    (b"G/FT",    0.0124193299319438,    "GallonPerFoot",    MT_UNIT),
                ),
            ),
    
    b"MASS" : (
                "Mass",
                b"KG  ",
                (
                    (b"KG  ",    1.0,                "Kilogram",    MT_UNIT),
                    (b"G   ",    0.001,                "Gram",    MT_UNIT),
                    (b"KLB ",    453.592,            "Thousand Pounds",    MT_UNIT),
                    (b"LB  ",    0.453592,            "Pound",    MT_UNIT),
                    (b"LTON",    1016.04738054065,    "UK Long Ton",    MT_UNIT),
                    (b"MTON",    1000.0,                "Metric Ton",    MT_UNIT),
                    (b"STON",    907.184,            "US Short Ton",    MT_UNIT),
                    (b"TON ",    1000,                "Metric Ton",    MT_UNIT),
                    (b"TONS",    1000,                "Metric Ton",    b"TON "),
                ),
            ),
    
    b"FORC" : (
                "Force",
                b"N   ",
                (
                    (b"N   ",    1.0,                "Newton",    MT_UNIT),
                    (b"DECN",    10.0,                "Deca-Newton",    MT_UNIT),
                    (b"LBF ",    4.44822,            "Pound Force",    MT_UNIT),
                ),
            ),
    
    b"AREA" : (
                "Area",
                b"M2  ",
                (
                    (b"M2  ",    1.0,                "Square Metre",    MT_UNIT),
                    (b"ACRE",    4046.8636743797,    "Acre",    MT_UNIT),
                    (b"CM2 ",    0.0001,                "Square Centimeter",    MT_UNIT),
                    (b"FT2 ",    0.09290304,            "Square Foot",    MT_UNIT),
                    (b"IN2 ",    0.00064516,            "Square Inch",    MT_UNIT),
                    (b"MM2 ",    0.000000000001,        "Square Millimeter",    MT_UNIT),
                ),
            ),
    
    b"UNKN" : (
                "Unknown",
                b"UNKN",
                (
                    (b"UNKN",    1.0,                "Unknown",    MT_UNIT),
                ),
            ),
    
    b"M/L " : (
                "Mass Per Length",
                b"KG/M",
                (
                    (b"KG/M",    1.0,                "Kilogram per Metre",    MT_UNIT),
                    (b"LB/F",    1.48816,            "Pound per Foot",    MT_UNIT),
                ),
            ),
    
    b"PLEN" : (
                "Permeability Length",
                b"DAM ",
                (
                    (b"DAM ",    1.0,                "Darcy * Metre",    MT_UNIT),
                    (b"MDFT",    0.0003048,            "Millidarcy * Foot",    MT_UNIT),
                    (b"MDM ",    0.001,                "Millidarcy * Metre",    MT_UNIT),
                ),
            ),
    
    b"VOLU" : (
                "Volume",
                b"M3  ",
                (
                    (b"M3  ",    1.0,                "Cubic Metre",    MT_UNIT),
                    (b"BBL ",    0.158987243694837,    "Barrel",    MT_UNIT),
                    (b"C3  ",    0.000001,            "Cubic Centimeter",    MT_UNIT),
                    (b"F3  ",    0.0283169,            "Cubic Foot",    MT_UNIT),
                    (b"GAL ",    0.00378541866073481,"Gallon",    MT_UNIT),
                    (b"ML  ",    0.000001,            "Milliliter",    MT_UNIT),
                ),
            ),
    
    b"RVEL" : (
                "Rotational Velocity",
                b"RPS ",
                (
                    (b"RPS ",    1.0,                "Revolution Per Second",    MT_UNIT),
                    # TODO: This looks wrong
                    (b"DIHR",    5.01002004008016E-07,"Degree Per Hour",    MT_UNIT),
                    (b"RPM ",    1/60.0,              "Revolution Per Minute",    MT_UNIT),
                ),
            ),
    
    b"ENER" : (
                "Energy",
                b"EV  ",
                (
                    (b"EV  ",    1.0,                "Electron-Volt",    MT_UNIT),
                    (b"KEV ",    1000.0,                "Kilo-Electron-Volt",    MT_UNIT),
                    (b"MEV ",    1000000.0,            "Mega-Electron-Volt",    MT_UNIT),
                ),
            ),
    
    b"VISC" : (
                "Viscosity",
                b"CP  ",
                (
                    (b"CP  ",    1.0,                "Centipoise",    MT_UNIT),
                    (b"PAS ",    1000.0,                "Pascal * Second",    MT_UNIT),
                    (b"PL  ",    100.0,                "Poiseville",    MT_UNIT),
                ),
            ),
    
    b"IMAS" : (
                "Inverse Mass",
                b"KG-1",
                (
                    (b"KG-1",    1.0,                "Inverse Kilogram",    MT_UNIT),
                    (b"G-1 ",    1000.0,                "Inverse Gram",    MT_UNIT),
                    (b"LB-1",    2.20462442018378,    "Inverse Pound",    MT_UNIT),
                    (b"M/HG",    100.0,                "Milliequivalent Per 100 Gram",    MT_UNIT),
                ),
            ),
    
    b"ATTE" : (
              "Attenuation",
              b"DB  ",
                (
                    (b"DB  ",    1.0,                "Decibel",    MT_UNIT),
                ),
            ),
    
    b"POWE" : (
                "Power",
                b"NW  ",
                (
                    (b"NW  ",    1.0,                "Nanowatt",    MT_UNIT),
                ),
            ),
    
    b"T/L " : (
                "Temperature Per Length",
                b"DC/M",
                (
                    (b"DC/M",    1,                    "Degree Celsius Per Metre",    MT_UNIT),
                    (b"DC/K",    0.001,                "Degree Celsius Per Kilometer",    MT_UNIT),
                    (b"DCHM",    0.01,                "Degree Celsius Per Hundred Meters",    MT_UNIT),
                    (b"DF/F",    1.82268883056285,    "Degree Fahrenheit Per Foot",    MT_UNIT),
                    (b"DFHF",    0.0182268883056285,    "Degree Fabrenheit Per Hundred Feet",    MT_UNIT),
                    (b"DGFM",    0.555555555555556,    "Degree Fabrenbeit Per Metre",    MT_UNIT),
                ),
            ),
    
    b"PERM" : (
                "Permeability",
                b"DA  ",
                (
                    (b"DA  ",    1.0,   "Darcy",            MT_UNIT),
                    (b"MD  ",    0.001,     "Millidarcy",   MT_UNIT),
                ),
            ),
    
    b"ILEN" : (
                "Inverse Length",
                b"M-1 ",
                (
                    (b"M-1 ",    1.0,           "Inverse Metre",                MT_UNIT),
                    (b"B/C3",    1.0E-22,       "Barn Per Cubic Centimeter",    MT_UNIT),
                    (b"CU  ",    0.1,           "Capture Unit",                 MT_UNIT),
                    (b"FT-1",    1.0 / 0.3048,  "Inverse Foot",                 MT_UNIT),
                ),
            ),
    
    b"HTRA" : (
                "Heat Transfer",
                b"JSMC",
                (
                    (b"JSMC",    1.0,                "Joule Per Second Per Degree Celsius Per Square Metre",MT_UNIT),
                    (b"BHFF",    5.67826281498743,    "British Thermal Unit Per Hour Per Degree Fahrenheit Per Square Foot",MT_UNIT),
                    (b"KHMC",    1.1630000376812,    "Kilocalorie Per Hour Per Degree Celsius Per Square Metre",MT_UNIT),
                ),
            ),
}


from TotalDepth.LIS import ExceptionTotalDepthLIS

class ExceptionUnits(ExceptionTotalDepthLIS):
    """Specialisation of exception for Unit conversion."""
    pass

class ExceptionUnitsUnknownUnit(ExceptionUnits):
    """When a unit does not exist."""
    pass

class ExceptionUnitsUnknownCategory(ExceptionUnits):
    """When a unit category does not exist."""
    pass

class ExceptionUnitsNoUnitInCategory(ExceptionUnits):
    """When a unit does not exist in a category."""
    pass

class ExceptionUnitsMissmatchedCategory(ExceptionUnits):
    """When a two units do not exist in the same category."""
    pass

class UnitConvertCategory(object):
    """Internal module data structure that represents a category of units such as linear length.
    
    theCat is the unit category.
    
    theDesc is the description of that category.
    
    theBaseUnitName is the name of the base units for the category.
    For example for linear lenght this is b'M   '.
    
    theUnitS is a list of unit names.
    """
    def __init__(self, theCat, theDesc, theBaseUnitName, theUnitS):
        self.cat = theCat
        self.desc = theDesc
        self.base = theBaseUnitName
        # Map of {unit_name : UnitConvert, ...}
        self._unitMap = {}
        for u in theUnitS:
            assert(u[0] not in self._unitMap)
            self._unitMap[u[0]] = UnitConvert(u)
            
    def units(self):
        """Reuturns a list of unit names for this category."""
        return list(self._unitMap.keys())
            
    def unitConvertor(self, u):
        """Returns a UnitConvert object corresponding to the name u.
        Will raise a ExceptionUnitsNoUnitInCategory if not found."""
        try:
            return self._unitMap[u]
        except KeyError:
            raise ExceptionUnitsNoUnitInCategory(
                'UnitConvertCategory.unitConvertor(): No units "%s" in this category "%s". Have only: %s' \
                    % (u, self.cat, str(self.units()))
                )
        
    def convert(self, v, u_1, u_2):
        """Returns a value converted from one units to another.
        e.g. convert(1.2, "FEET", "INCH")"""
        return self.unitConvertor(u_1).convert(v, self.unitConvertor(u_2))

class UnitConvert(object):
    """Internal data structure for this module that representas a particular unit of measure.
    Takes a 4 or 5 member tuple from __RAW_UNIT_MAP.
    """
    def __init__(self, tup):
        assert(len(tup) in (4, 5)), 'UnitConvert args %s not length 4 or 5' % str(tup)
        assert(isinstance(tup[0], bytes))
        self.name = tup[0]
        self.mult = tup[1]
        if len(tup) == 4:
            self.offs = None
            self.desc = tup[2]
            assert(isinstance(tup[3], bytes))
            self.real = tup[3]
        else:
            self.offs = tup[2]
            self.desc = tup[3]
            assert(isinstance(tup[4], bytes))
            self.real = tup[4]
        # Substitue None if this is not an alias
        if self.real == MT_UNIT:
            self.real = None

    def convert(self, val, other):
        """Convert a value from me to the other where other is a UnitConvert object."""
        #baseVal = (val - self.offs) * self.mult
        #return (baseVal / other.mult) + other.offs
        if val is None:
            return 0.
        if self.offs is not None:
            val -= self.offs
        baseVal = val * self.mult
        retVal = baseVal / other.mult
        if other.offs is not None:
            retVal += other.offs
        return retVal 

# Create the public data structures
# First the main map of units
# This is a map {string : UnitConvertCategory(), ...}
__UNIT_MAP = {}
# This maps unit_name -> the category that it is in
# as a map {string : (string, ...), ...}
__UNIT_TO_CATEGORY_MAP = {}
# Load maps
for __cat in list(__RAW_UNIT_MAP.keys()):
    assert(isinstance(__cat, bytes))
    assert(len(__cat) == LEN_UNIT_NAME)
    __desc, __base, __unitS = __RAW_UNIT_MAP[__cat]
    assert(len(__base) == LEN_UNIT_NAME)
    assert(isinstance(__desc, str))
    assert(isinstance(__base, bytes))
    assert(isinstance(__unitS, tuple))
    assert(__cat not in __UNIT_MAP)
    __UNIT_MAP[__cat] = UnitConvertCategory(__cat, __desc, __base, __unitS)
    for __unit in  __unitS:
        assert(len(__unit) in (4, 5)), 'len(__unitS) == 4 fails: {:d} == {:d}'.format(len(__unit), 4)
        assert(len(__unit[0]) == LEN_UNIT_NAME)
        assert(len(__unit[-1]) == LEN_UNIT_NAME)
        assert(__unit[0] not in __UNIT_TO_CATEGORY_MAP), 'Unit "%s" already in __UNIT_TO_CATEGRY_MAP' % __unit[0] 
        __UNIT_TO_CATEGORY_MAP[__unit[0]] = __cat
        # Clean namespace
        del __unit
    for __unit in  __unitS:
        assert(__unit[-1] == MT_UNIT or __unit[-1] in __UNIT_MAP[__cat].units()), 'Real unit "%s" not in %s' % (__unit[-1], __UNIT_MAP[__cat].units()) 
    # Check that the base unit is in the list of units
    assert(__base in __UNIT_MAP[__cat].units())
    # Give the namespace a good scrub
    del __desc
    del __base
    del __unitS
    del __cat
del __RAW_UNIT_MAP

def unitCategories():
    """Returns a list of the unit categories."""
    return list(__UNIT_MAP.keys()) 

def hasUnitCategory(c):
    """Returns True if I have that unit category e.g. b"TIME"."""
    return c in __UNIT_MAP 

def hasUnit(u):
    """Returns True if I have that unit e,g, b"FEET"."""
    return u in __UNIT_TO_CATEGORY_MAP

def category(unit):
    """Returns the category of the unit. May raise a ExceptionUnitsUnknownUnit."""
    try:
        return __UNIT_TO_CATEGORY_MAP[unit]
    except KeyError:
        raise ExceptionUnitsUnknownUnit('Unit "%s" not known' % unit)
    
def categoryDescription(theCat):
    """Returns the description of a unit category."""
    try:
        return __UNIT_MAP[theCat].desc
    except KeyError:
        raise ExceptionUnitsUnknownCategory('Unit category "%s" does nto exist.' % theCat)

def categoryBaseUnitName(theCat):
    try:
        return __UNIT_MAP[theCat].base
    except KeyError:
        raise ExceptionUnitsUnknownCategory('Unit category "%s" does nto exist.' % theCat)

def units(theCat=None):
    """Returns an unordered list of unit names. If category is None all unit
    names are returned, otherwise the unit names for a particular category are
    returned. This may raise a ExceptionUnitsUnknownCategory if the category
    does not exist."""
    if theCat is None:
        return list(__UNIT_TO_CATEGORY_MAP.keys())
    return retUnitConvertCategory(theCat).units()

def retUnitConvertCategory(c):
    """Returns a UnitConvertCategory object for the category.
    May raise a ExceptionUnits or descendent."""
    try:
        return __UNIT_MAP[c]
    except KeyError:
        raise ExceptionUnitsUnknownCategory('Unit category "%s" does nto exist.' % c)

def retUnitConvert(u):
    """Returns a UnitConvert object for the unit.
    May raise a ExceptionUnits or descendent."""
    myCat = category(u)
    myUcc = retUnitConvertCategory(myCat)
    return myUcc.unitConvertor(u)

def unitDescription(u):
    """Returns the description of the unit.
    e.g. Given ".1IN" returns "Tenth-inches".
    May raise a ExceptionUnits or descendent."""
    return retUnitConvert(u).desc

def realUnitName(u):
    """Returns the real unit name or None if u is the 'real' unit
    e.g. the 'real' unit name for b"FT  " is b"FEET".
    May raise a ExceptionUnits or descendent."""
    return retUnitConvert(u).real

def convert(v, u_1, u_2):
    """Returns a value converted from one units to another. e.g. convert(1.2, b"FEET", b"INCH").
    
    Will raise an ExceptionUnitsUnknownUnit if either unit is unknown.
    
    Will raise an ExceptionUnitsMissmatchedCategory is both units doe not belong is the same unit category."""
    try:
        c_1 = __UNIT_TO_CATEGORY_MAP[u_1]
    except KeyError:
        raise ExceptionUnitsUnknownUnit('Unit "%s" not known' % u_1)
    try:
        c_2 = __UNIT_TO_CATEGORY_MAP[u_2]
    except KeyError:
        raise ExceptionUnitsUnknownUnit('Unit "%s" not known' % u_2)
    if c_1 != c_2:
        ExceptionUnitsMissmatchedCategory(
            'Unit "%s" is in category "%s" but unit "%s" is in category "%s"' \
            % (u_1, c_1, u_2, c_2))
    # The next two statement may raise in unusual circumstances:
    # - If the __UNIT_TO_CATEGORY_MAP is missaligned with the __UNIT_MAP
    # - If the units in the UnitCategoryConvert object are missaligned with
    #    the informtion in in the __UNIT_TO_CATEGORY_MAP
    # In these circumstances this module has become corrupt after import (import
    # checks these conditions with asserts).
    myUcc = __UNIT_MAP[c_1]
    retVal = myUcc.convert(v, u_1, u_2)
    #print 'convert(%f, %s, %s) -> %f' % (v, u_1, u_2, retVal)
    return retVal

#: This is a simple mapping of actual units to 'optical' i.e. user friendly units.
__OPTICAL_UNIT_MAP = {
                      b"DM  " : b"M   ",
                      b"CM  " : b"M   ",
                      b"MM  " : b"M   ",
                      b".5MM" : b"M   ",
                      b"IN  " : b"FEET",
                      b"INS " : b"FEET",
                      b"INCH" : b"FEET",
                      b".1IN" : b"FEET",
}

# Sanity check
for __k, __v in __OPTICAL_UNIT_MAP.items():
    assert(hasUnit(__k))
    assert(hasUnit(__v))
    assert(category(__k) == category(__v))
del __k
del __v

def opticalUnits(u):
    """If possible returns the 'optical' units i.e. user friendly units.
    For example the 'optical' units of b'.1IN' are b'FEET'.
    Failure returns the argument."""
    try:
        return __OPTICAL_UNIT_MAP[u]
    except KeyError:
        pass
    return u
=======
#!/usr/bin/env python3
# Part of TotalDepth: Petrophysical data processing and presentation.
# Copyright (C) 2011-2021 Paul Ross
#
# This program is free software; you can redistribute it and/or modify
# it under the terms of the GNU General Public License as published by
# the Free Software Foundation; either version 2 of the License, or
# (at your option) any later version.
#
# This program is distributed in the hope that it will be useful,
# but WITHOUT ANY WARRANTY; without even the implied warranty of
# MERCHANTABILITY or FITNESS FOR A PARTICULAR PURPOSE.  See the
# GNU General Public License for more details.
#
# You should have received a copy of the GNU General Public License along
# with this program; if not, write to the Free Software Foundation, Inc.,
# 51 Franklin Street, Fifth Floor, Boston, MA 02110-1301 USA.
#
# Paul Ross: apaulross@gmail.com
"""Provides unit conversion for LIS79.

The __RAW_UNIT_MAP is the master map from which all other data is derived.
Its format is as follows:

key - The unit category as four bytes representing uppercase ASCII characters.
value - A tuple of three fields:

* [0] - Descriptive string of the unit category.
* [1] - The base unit name as four bytes representing uppercase ASCII characters.
* [2] - A tuple the contents of which is a four or five item tuple:

    * If four members:
        * [2][0] - The unit name as four bytes representing uppercase ASCII characters.
        * [2][1] - The multiplier as a float.
        * [2][2] - Descriptive string of the units.
        * [2][3] - The unit name that this is an alternate for as four bytes
                representing uppercase ASCII characters, or four spaces.

    * If five members:
        * [2][0] - The unit name as four bytes representing uppercase ASCII characters.
        * [2][1] - The multiplier as a float.
        * [2][2] - The offset as a float.
        * [2][3] - Descriptive string of the units.
        * [2][4] - The unit name that this is an alternate for as four bytes
                representing uppercase ASCII characters or four spaces.
            

The unit name should also be unique.

TODO: Clean up units by making reciprocal e.g. 1/6.0 rather than 0.166666...

TODO: Check each unit for errors.
"""

__author__  = 'Paul Ross'
__date__    = '2010-08-02'
__version__ = '0.1.0'
__rights__  = 'Copyright (c) Paul Ross'


#import time
#import sys
#import logging
#import collections
import math

LEN_UNIT_NAME = 4
MT_UNIT = b'    '
assert(len(MT_UNIT) == LEN_UNIT_NAME)

OPTICAL_FEET = b'FEET'
assert(len(OPTICAL_FEET) == LEN_UNIT_NAME)
OPTICAL_METERS = b'M   '
assert(len(OPTICAL_METERS) == LEN_UNIT_NAME)
OPTICAL_TIME = b'S   '
assert(len(OPTICAL_TIME) == LEN_UNIT_NAME)

#: The master table of unit conversions
__RAW_UNIT_MAP = {
    b"LENG" : (
                "Linear length",
                b"M   ",
                (
                    (b"M   ",    1.0,        "Meters",                MT_UNIT),
                    (b"METR",    1.0,        "Meters",                b"M   "),
                    (b"MTRS",    1.0,        "Meters",                b"M   "),
                    (b"MT  ",    1.0,        "Meters",                b"M   "),
                    (b"MET ",    1.0,        "Meters",                b"M   "),
                    (b"DM  ",    0.1,        "Decimeters",            MT_UNIT),
                    (b"CM  ",    0.01,       "Centimeters",           MT_UNIT),
                    (b"MM  ",    0.001,      "Millimeters",           MT_UNIT),
                    (b".5MM",    0.0005,     "Half-millimeters",      MT_UNIT),
                    (b"F   ",    0.3048,     "Feet",                  b"FEET"),
                    (b"FT  ",    0.3048,     "Feet",                  b"FEET"),
                    (b"FEET",    0.3048,     "Feet",                  MT_UNIT),
                    (b"IN  ",    0.0254,     "Inches",                MT_UNIT),
                    (b"INS ",    0.0254,     "Inches",                b"IN  "),
                    (b"INCH",    0.0254,     "Inches",                b"IN  "),
                    (b".1IN",    0.00254,    "Tenth-inches",          MT_UNIT),
                    (b"KM  ",    1000.0,     "Kilometers",            MT_UNIT),
                ),
            ),
            
    b"TIME" : (
                "Time",
                b"S   ",
                (
                    (b"S   ",    1.0,        "Seconds",             MT_UNIT),
                    (b"S/10",    0.1,        "Tenths of a second",  MT_UNIT),
                    (b"US  ",    1.0e-6,     "Microseconds",        MT_UNIT),
                    (b"MS  ",    1.0e-3,     "Milliseconds",        MT_UNIT),
                    (b"MSEC",    1.0e-3,     "Milliseconds",        b"MS  "),
                    (b".5MS",    0.5e-3,     "Half milleseconds",   MT_UNIT),
                    (b"D   ",    86400.0,    "Days",                MT_UNIT),
                    (b"HR  ",    3600.0,     "Hours",               MT_UNIT),
                    (b"MN  ",    60.0,       "Minutes",             MT_UNIT),
                    (b"SECS",    1.0,        "Seconds",             b"S   "),
                ),
            ),
    
    b"TEMP" : (
                "Temperature",
                b"DEGK",
                (
                    (b"DEGK",    1.0,       0.0,                    "Degrees Kelvin",    MT_UNIT),
                    (b"DEGC",    1.0,       -273.15,                "Degrees Centigrade",    MT_UNIT),
                    (b"DEGF",    1/1.80,    -273.15 * 1.80 + 32.0,  "Degrees Farenheit",    MT_UNIT),
                    (b"DEGR",    1/1.80,    0.0,                    "Degrees Rankine",    MT_UNIT),
                ),
            ),
    
    b"VELO" : (
                "Velocity",
                b"M/S ",
                (
                    (b"M/S ",    1.0,               "Meters Per Second",        MT_UNIT),
                    (b"CM/S",    1.00000000e-02,    "Centimeters Per Second",   MT_UNIT),
                    (b"F/HR",    8.46666667e-05,    "Feet Per Hour",            MT_UNIT),
                    (b"FT/H",    8.46666667e-05,    "Feet Per Hour",            b"F/HR"),
                    (b"F/MN",    5.08000000e-03,    "Feet Per Minute",          MT_UNIT),
                    (b"FT/S",    3.04800000e-01,    "Feet Per Second",          MT_UNIT),
                    (b"IN/S",    2.54000000e-02,    "Inches Per Second",        MT_UNIT),
                    (b"KF/S",    3.04800000e+02,    "Kilofeet Per Second",      MT_UNIT),
                    (b"KM/S",    1.00000000e+03,    "Kilometers Per Second",    MT_UNIT),
                    (b"M/HR",    1.0 / 3600.0,      "Meters Per Hour",          MT_UNIT),
                    (b"M/MN",    1.0 / 60.0,        "Meters Per Minute",        MT_UNIT),
                    (b"MM/Y",    1.0 / (365.25 \
                                        * 24.0 \
                                        * 3600.0 \
                                        * 1.0e3),   "Millimeters Per Year",     MT_UNIT),
                ),
            ),
    
    b"PRES" : (
                "Pressure",
                b"PA  ",
                (
                    (b"PA  ",1.00000000e+00,                    "Pascals",    MT_UNIT),
                    (b"BAR ",1.00000000e+05,                    "Bars",    MT_UNIT),
                    (b"6PSI",6.89476000e+09,                    "Million Pounds Per Square Inch",    MT_UNIT),
                    (b"APSI",6.89476000e+03,                    "Pounds Per Square Inch (Absolute)",    MT_UNIT),
                    (b"ATM ",1.01324986e+05,                    "Atmospheres",    MT_UNIT),
                    (b"GPA ",1.00000000e+09,                    "Giga-Pascal",    MT_UNIT),
                    (b"K/C2",9.80664799e+04,                    "Kilograms Per Square Centimeter",    MT_UNIT),
                    (b"KPA ",1.00000000e+03,                    "Kilopascasl",    MT_UNIT),
                    (b"KPAA",1.00000000e+03,                    "Kilopascals (Absolute)",    MT_UNIT),
                    (b"KPAG",1.00000000e+03,    -101.32470000,    "Kilopascals (Gauge)",    MT_UNIT),
                    (b"MAPA",1.00000000e+06,                    "Megapascals",    MT_UNIT),
                    (b"PSI ",6.89476000e+03,                    "Pounds Per Square Inch",    MT_UNIT),
                    (b"PSIA",6.89476000e+03,                    "Pounds Per Square Inch (Absolute)",    MT_UNIT),
                    (b"PSIG",6.89476000e+03,    -14.69594098,    "Pounds Per Square Inch (Gauge)",    MT_UNIT),
                ),
            ),
    
    b"ACCE" : (
                "Acceleration",
                b"M/S2",
                (
                    (b"M/S2",    1.00000000,    "Meters Per Second Squared",    MT_UNIT),
                    (b"F/S2",    0.30480000,    "Feet Per Second Squared",    MT_UNIT),
                    (b"MGL ",    0.00001000,    "Milligals",    MT_UNIT),
                ),
            ),
    
    b"A/L " : (
                "Attenuation per unit length",
                b"DB/M",
                (
                    (b"DB/M",    1.00000000,        "Decibels Per Metre",    MT_UNIT),
                    (b"DB/F",    1.0 / 0.3048,    "Decibels Per Foot",    MT_UNIT),
                ),
            ),
    
    b"RESI" : (
                "Resistivity",
                b"OHMM",
                (
                    (b"OHMM",    1.0,        "Ohm * Metre",    MT_UNIT),
                ),
            ),
    
    b"ROTA" : (
                "Rotation",
                b"DEG ",
                (
                    (b"DEG ",    1.0,                   "Degree",    MT_UNIT),
                    (b"RAD ",    360.0/(2.0 * math.pi), "Radian",    MT_UNIT),
                    (b"REV ",    360.0,                 "Revolution",    MT_UNIT),
                ),
            ),
    
    b"TTIM" : (
                "Transit Time",
                b"US/M",
                (
                    (b"US/M",    1.0,                "Microsecond Per Metre",    MT_UNIT),
                    (b"MS/M",    1000.0,             "Mille Seconds Per Metre",  MT_UNIT),
                    (b"NS/M",    0.001,              "Nanosecond Per Metre",     MT_UNIT),
                    (b"US/F",    1/.3048,            "Microsecond Per Foot",     MT_UNIT),
                    (b"US-F",    1/.3048,            "Microsecond Per Foot",     b"US/F"),
                    (b"US-M",    1.0,                "Microsecond Per Metre",    b"US/M"),
                ),
            ),
    
    b"C/T " : (
                "Counts Per Time",
                b"CPS ",
                (
                    (b"CPS ",    1.0,                "Count Per Second",    MT_UNIT),
                    (b"1/S ",    1.0,                "Count Per Second",    b"CPS "),
                ),
            ),
    
    b"DENS" : (
                "Density",
                b"K/M3",
                (
                    (b"K/M3",    1.0,                "Kilogram Per Cubic Metre",    MT_UNIT),
                    (b"AT/M",    10332.2396297343,    "Atmosphere Per Metre",    MT_UNIT),
                    (b"G/C3",    1000.0,                "Gram Per Cubic Centimeter",    MT_UNIT),
                    (b"G/CC",    1000.0,                "Gram Per Cubic Centimeter",    b"G/C3"),
                    (b"G-CC",    1000.0,                "Gram Per Cubic Centimeter",    b"G/C3"),
                    (b"G/CM",    1000.0,                "Gram Per Cubic Centimeter",    b"G/C3"),
                    (b"KP/M",    101.970896093949,    "Kilopascal Per Metre",    MT_UNIT),
                    (b"L/F3",    16.0184051376108,    "Pound Per Cubic Foot",    MT_UNIT),
                    (b"LB/G",    119.826,            "Pound Per Gallon",    MT_UNIT),
                    (b"LBCF",    16.0184051376108,    "Pound Per Cubic Foot",    b"L/F3"),
                    (b"PA/M",    0.101971277911346,    "Pascal PerMeter",    MT_UNIT),
                    (b"PSIF",    2306.64836635026,    "Pound Per Square Inch Per Foot",    MT_UNIT),
                    (b"PSIM",    703.06806780377,    "Pound Per Square Inch Per Metre",    MT_UNIT),
                ),
            ),
    
    b"DFRA" : (
                "Dimensionless Fractions",
                b"V/V ",
                (
                    (b"V/V ",    1.0,                "Volume Ratio",    MT_UNIT),
                    (b"%   ",    0.01,                "Percent",    MT_UNIT),
                    (b"PPDK",    0.0001,                "Part Per Ten Thousand",    MT_UNIT),
                    (b"PPK ",    0.001,                "Part Per Thousand",    MT_UNIT),
                    (b"PPM ",    0.000001,            "Part Per Million",    MT_UNIT),
                    (b"PU  ",    0.01,                "Porosity Unit",    MT_UNIT),
                    (b"USTR",    0.000001,            "Microstrain (Delta length/length*10**6)",    MT_UNIT),
                    (b"RATI",    1.0,                "Ratio",    MT_UNIT),
                    (b"MM/M",    0.001,                "Millemeters per metre",    MT_UNIT),
                ),
            ),
    
    b"DIME" : (
                "Dimensionless",
                MT_UNIT,
                (
                    (MT_UNIT,    1.0,                "Blank",    MT_UNIT),
                    (b"----",    1.0,                "Dimensionless",    MT_UNIT),
                ),
            ),
    
    b"COND" : (
                "Conductivity",
                b"MH/M",
                (
                    (b"MH/M",    1.0,                "Mho Per Metre",    MT_UNIT),
                    (b"MHOM",    1.0,                "Mho Per Metre",    b"MH/M"),
                    (b"MMJM",    0.001,                "Millimho Per Metre",    b"MMHO"),
                    (b"MMH/",    0.001,                "Millimho Per Metre",    b"MMHO"),
                    (b"MMHO",    0.001,                "Millimho Per Metre",    MT_UNIT),
                    # Removed as this clashes with mille seconds per metre
                    #(b"MS/M",    0.001,                "Millisiemens Per Metre",    MT_UNIT),
                    (b"MSIE",    0.001,                "Millisiemens Per Metre",    MT_UNIT),
                    (b"SI/M",    1.0,                "Siemens Per Metre",    MT_UNIT),
                ),
            ),
    
    b"CURR" : (
                "Current",
                b"AMP ",
                (
                    (b"AMP ",    1.0,                "Ampere",    MT_UNIT),
                    (b"AMPS",    1.0,                "Ampere",    b"AMP "),
                    (b"MA  ",    0.001,                "Milliampere",    MT_UNIT),
                    (b"MICA",    0.000001,            "Microampere",    b"UA  "),
                    (b"UA  ",    0.000001,            "Microampere",    MT_UNIT),
                ),
            ),
    
    b"EPOT" : (
                "Electrical Potential",
                b"V   ",
                (
                    (b"V   ",    1.0,                "Volt",    MT_UNIT),
                    (b"VOLT",    1.0,                "Volt",    b"V   "),
                    (b"KV  ",    1000.0,                "Kilovolt",    MT_UNIT),
                    (b"MV  ",    0.001,                "Millivolt",    MT_UNIT),
                    (b"W   ",    0.000001,            "Microvolt",    b"UV  "),
                    (b"UV  ",    0.000001,            "Microvolt",    MT_UNIT),
                    (b"VAC ",    1.0,                "Volt AC",    MT_UNIT),
                    (b"VDC ",    1.0,                "Volt DC",    MT_UNIT),
                ),
            ),
    
    b"EGR " : (
                "Elemental Gamma Ray",
                b"GAPI",
                (
                    (b"GAPI",    1.0,                "API Gamma Ray Unit",    MT_UNIT),
                    (b"API ",    1.0,                "API Gamma Ray Unit",    b"GAPI"),
                ),
            ),
    
    b"ERES" : (
                "Electrical Resistance",
                b"OHMS",
                (
                    (b"OHMS",    1.0,                "Ohm",    MT_UNIT),
                ),
            ),
    
    b"FREQ" : (
                "Frequency",
                b"HZ  ",
                (
                    (b"HZ  ",    1.0,                "Hertz",    MT_UNIT),
                    (b"KHZ ",    1000.0,                "Kilohertz",    MT_UNIT),
                    (b"MHZ ",    1000000.0,            "Megahertz",    MT_UNIT),
                ),
            ),
    
    b"V/LE" : (
                "Volume Per Length",
                b"M3/M",
                (
                    (b"M3/M",    1.0,                "Cubic Metre Per Metre",    MT_UNIT),
                    (b"G/FT",    0.0124193299319438,    "GallonPerFoot",    MT_UNIT),
                ),
            ),
    
    b"MASS" : (
                "Mass",
                b"KG  ",
                (
                    (b"KG  ",    1.0,                "Kilogram",    MT_UNIT),
                    (b"G   ",    0.001,                "Gram",    MT_UNIT),
                    (b"KLB ",    453.592,            "Thousand Pounds",    MT_UNIT),
                    (b"LB  ",    0.453592,            "Pound",    MT_UNIT),
                    (b"LTON",    1016.04738054065,    "UK Long Ton",    MT_UNIT),
                    (b"MTON",    1000.0,                "Metric Ton",    MT_UNIT),
                    (b"STON",    907.184,            "US Short Ton",    MT_UNIT),
                    (b"TON ",    1000,                "Metric Ton",    MT_UNIT),
                    (b"TONS",    1000,                "Metric Ton",    b"TON "),
                ),
            ),
    
    b"FORC" : (
                "Force",
                b"N   ",
                (
                    (b"N   ",    1.0,                "Newton",    MT_UNIT),
                    (b"DECN",    10.0,                "Deca-Newton",    MT_UNIT),
                    (b"LBF ",    4.44822,            "Pound Force",    MT_UNIT),
                ),
            ),
    
    b"AREA" : (
                "Area",
                b"M2  ",
                (
                    (b"M2  ",    1.0,                "Square Metre",    MT_UNIT),
                    (b"ACRE",    4046.8636743797,    "Acre",    MT_UNIT),
                    (b"CM2 ",    0.0001,                "Square Centimeter",    MT_UNIT),
                    (b"FT2 ",    0.09290304,            "Square Foot",    MT_UNIT),
                    (b"IN2 ",    0.00064516,            "Square Inch",    MT_UNIT),
                    (b"MM2 ",    0.000000000001,        "Square Millimeter",    MT_UNIT),
                ),
            ),
    
    b"UNKN" : (
                "Unknown",
                b"UNKN",
                (
                    (b"UNKN",    1.0,                "Unknown",    MT_UNIT),
                ),
            ),
    
    b"M/L " : (
                "Mass Per Length",
                b"KG/M",
                (
                    (b"KG/M",    1.0,                "Kilogram per Metre",    MT_UNIT),
                    (b"LB/F",    1.48816,            "Pound per Foot",    MT_UNIT),
                ),
            ),
    
    b"PLEN" : (
                "Permeability Length",
                b"DAM ",
                (
                    (b"DAM ",    1.0,                "Darcy * Metre",    MT_UNIT),
                    (b"MDFT",    0.0003048,            "Millidarcy * Foot",    MT_UNIT),
                    (b"MDM ",    0.001,                "Millidarcy * Metre",    MT_UNIT),
                ),
            ),
    
    b"VOLU" : (
                "Volume",
                b"M3  ",
                (
                    (b"M3  ",    1.0,                "Cubic Metre",    MT_UNIT),
                    (b"BBL ",    0.158987243694837,    "Barrel",    MT_UNIT),
                    (b"C3  ",    0.000001,            "Cubic Centimeter",    MT_UNIT),
                    (b"F3  ",    0.0283169,            "Cubic Foot",    MT_UNIT),
                    (b"GAL ",    0.00378541866073481,"Gallon",    MT_UNIT),
                    (b"ML  ",    0.000001,            "Milliliter",    MT_UNIT),
                ),
            ),
    
    b"RVEL" : (
                "Rotational Velocity",
                b"RPS ",
                (
                    (b"RPS ",    1.0,                "Revolution Per Second",    MT_UNIT),
                    # TODO: This looks wrong
                    (b"DIHR",    5.01002004008016E-07,"Degree Per Hour",    MT_UNIT),
                    (b"RPM ",    1/60.0,              "Revolution Per Minute",    MT_UNIT),
                ),
            ),
    
    b"ENER" : (
                "Energy",
                b"EV  ",
                (
                    (b"EV  ",    1.0,                "Electron-Volt",    MT_UNIT),
                    (b"KEV ",    1000.0,                "Kilo-Electron-Volt",    MT_UNIT),
                    (b"MEV ",    1000000.0,            "Mega-Electron-Volt",    MT_UNIT),
                ),
            ),
    
    b"VISC" : (
                "Viscosity",
                b"CP  ",
                (
                    (b"CP  ",    1.0,                "Centipoise",    MT_UNIT),
                    (b"PAS ",    1000.0,                "Pascal * Second",    MT_UNIT),
                    (b"PL  ",    100.0,                "Poiseville",    MT_UNIT),
                ),
            ),
    
    b"IMAS" : (
                "Inverse Mass",
                b"KG-1",
                (
                    (b"KG-1",    1.0,                "Inverse Kilogram",    MT_UNIT),
                    (b"G-1 ",    1000.0,                "Inverse Gram",    MT_UNIT),
                    (b"LB-1",    2.20462442018378,    "Inverse Pound",    MT_UNIT),
                    (b"M/HG",    100.0,                "Milliequivalent Per 100 Gram",    MT_UNIT),
                ),
            ),
    
    b"ATTE" : (
              "Attenuation",
              b"DB  ",
                (
                    (b"DB  ",    1.0,                "Decibel",    MT_UNIT),
                ),
            ),
    
    b"POWE" : (
                "Power",
                b"NW  ",
                (
                    (b"NW  ",    1.0,                "Nanowatt",    MT_UNIT),
                ),
            ),
    
    b"T/L " : (
                "Temperature Per Length",
                b"DC/M",
                (
                    (b"DC/M",    1,                    "Degree Celsius Per Metre",    MT_UNIT),
                    (b"DC/K",    0.001,                "Degree Celsius Per Kilometer",    MT_UNIT),
                    (b"DCHM",    0.01,                "Degree Celsius Per Hundred Meters",    MT_UNIT),
                    (b"DF/F",    1.82268883056285,    "Degree Fahrenheit Per Foot",    MT_UNIT),
                    (b"DFHF",    0.0182268883056285,    "Degree Fabrenheit Per Hundred Feet",    MT_UNIT),
                    (b"DGFM",    0.555555555555556,    "Degree Fabrenbeit Per Metre",    MT_UNIT),
                ),
            ),
    
    b"PERM" : (
                "Permeability",
                b"DA  ",
                (
                    (b"DA  ",    1.0,   "Darcy",            MT_UNIT),
                    (b"MD  ",    0.001,     "Millidarcy",   MT_UNIT),
                ),
            ),
    
    b"ILEN" : (
                "Inverse Length",
                b"M-1 ",
                (
                    (b"M-1 ",    1.0,           "Inverse Metre",                MT_UNIT),
                    (b"B/C3",    1.0E-22,       "Barn Per Cubic Centimeter",    MT_UNIT),
                    (b"CU  ",    0.1,           "Capture Unit",                 MT_UNIT),
                    (b"FT-1",    1.0 / 0.3048,  "Inverse Foot",                 MT_UNIT),
                ),
            ),
    
    b"HTRA" : (
                "Heat Transfer",
                b"JSMC",
                (
                    (b"JSMC",    1.0,                "Joule Per Second Per Degree Celsius Per Square Metre",MT_UNIT),
                    (b"BHFF",    5.67826281498743,    "British Thermal Unit Per Hour Per Degree Fahrenheit Per Square Foot",MT_UNIT),
                    (b"KHMC",    1.1630000376812,    "Kilocalorie Per Hour Per Degree Celsius Per Square Metre",MT_UNIT),
                ),
            ),
}


from TotalDepth.LIS import ExceptionTotalDepthLIS

class ExceptionUnits(ExceptionTotalDepthLIS):
    """Specialisation of exception for Unit conversion."""
    pass

class ExceptionUnitsUnknownUnit(ExceptionUnits):
    """When a unit does not exist."""
    pass

class ExceptionUnitsUnknownCategory(ExceptionUnits):
    """When a unit category does not exist."""
    pass

class ExceptionUnitsNoUnitInCategory(ExceptionUnits):
    """When a unit does not exist in a category."""
    pass

class ExceptionUnitsMissmatchedCategory(ExceptionUnits):
    """When a two units do not exist in the same category."""
    pass

class UnitConvertCategory(object):
    """Internal module data structure that represents a category of units such as linear length.
    
    theCat is the unit category.
    
    theDesc is the description of that category.
    
    theBaseUnitName is the name of the base units for the category.
    For example for linear lenght this is b'M   '.
    
    theUnitS is a list of unit names.
    """
    def __init__(self, theCat, theDesc, theBaseUnitName, theUnitS):
        self.cat = theCat
        self.desc = theDesc
        self.base = theBaseUnitName
        # Map of {unit_name : UnitConvert, ...}
        self._unitMap = {}
        for u in theUnitS:
            assert(u[0] not in self._unitMap)
            self._unitMap[u[0]] = UnitConvert(u)
            
    def units(self):
        """Reuturns a list of unit names for this category."""
        return list(self._unitMap.keys())
            
    def unitConvertor(self, u):
        """Returns a UnitConvert object corresponding to the name u.
        Will raise a ExceptionUnitsNoUnitInCategory if not found."""
        try:
            return self._unitMap[u]
        except KeyError:
            raise ExceptionUnitsNoUnitInCategory(
                'UnitConvertCategory.unitConvertor(): No units "%s" in this category "%s". Have only: %s' \
                    % (u, self.cat, str(self.units()))
                )
        
    def convert(self, v, u_1, u_2):
        """Returns a value converted from one units to another.
        e.g. convert(1.2, "FEET", "INCH")"""
        return self.unitConvertor(u_1).convert(v, self.unitConvertor(u_2))

class UnitConvert(object):
    """Internal data structure for this module that representas a particular unit of measure.
    Takes a 4 or 5 member tuple from __RAW_UNIT_MAP.
    """
    def __init__(self, tup):
        assert(len(tup) in (4, 5)), 'UnitConvert args %s not length 4 or 5' % str(tup)
        assert(isinstance(tup[0], bytes))
        self.name = tup[0]
        self.mult = tup[1]
        if len(tup) == 4:
            self.offs = None
            self.desc = tup[2]
            assert(isinstance(tup[3], bytes))
            self.real = tup[3]
        else:
            self.offs = tup[2]
            self.desc = tup[3]
            assert(isinstance(tup[4], bytes))
            self.real = tup[4]
        # Substitue None if this is not an alias
        if self.real == MT_UNIT:
            self.real = None

    def convert(self, val, other):
        """Convert a value from me to the other where other is a UnitConvert object."""
        #baseVal = (val - self.offs) * self.mult
        #return (baseVal / other.mult) + other.offs
        if self.offs is not None:
            val -= self.offs
        baseVal = val * self.mult
        retVal = baseVal / other.mult
        if other.offs is not None:
            retVal += other.offs
        return retVal 

# Create the public data structures
# First the main map of units
# This is a map {string : UnitConvertCategory(), ...}
__UNIT_MAP = {}
# This maps unit_name -> the category that it is in
# as a map {string : (string, ...), ...}
__UNIT_TO_CATEGORY_MAP = {}
# Load maps
for __cat in list(__RAW_UNIT_MAP.keys()):
    assert(isinstance(__cat, bytes))
    assert(len(__cat) == LEN_UNIT_NAME)
    __desc, __base, __unitS = __RAW_UNIT_MAP[__cat]
    assert(len(__base) == LEN_UNIT_NAME)
    assert(isinstance(__desc, str))
    assert(isinstance(__base, bytes))
    assert(isinstance(__unitS, tuple))
    assert(__cat not in __UNIT_MAP)
    __UNIT_MAP[__cat] = UnitConvertCategory(__cat, __desc, __base, __unitS)
    for __unit in  __unitS:
        assert(len(__unit) in (4, 5)), 'len(__unitS) == 4 fails: {:d} == {:d}'.format(len(__unit), 4)
        assert(len(__unit[0]) == LEN_UNIT_NAME)
        assert(len(__unit[-1]) == LEN_UNIT_NAME)
        assert(__unit[0] not in __UNIT_TO_CATEGORY_MAP), 'Unit "%s" already in __UNIT_TO_CATEGRY_MAP' % __unit[0] 
        __UNIT_TO_CATEGORY_MAP[__unit[0]] = __cat
        # Clean namespace
        del __unit
    for __unit in  __unitS:
        assert(__unit[-1] == MT_UNIT or __unit[-1] in __UNIT_MAP[__cat].units()), 'Real unit "%s" not in %s' % (__unit[-1], __UNIT_MAP[__cat].units()) 
    # Check that the base unit is in the list of units
    assert(__base in __UNIT_MAP[__cat].units())
    # Give the namespace a good scrub
    del __desc
    del __base
    del __unitS
    del __cat
del __RAW_UNIT_MAP

def unitCategories():
    """Returns a list of the unit categories."""
    return list(__UNIT_MAP.keys()) 

def hasUnitCategory(c):
    """Returns True if I have that unit category e.g. b"TIME"."""
    return c in __UNIT_MAP 

def hasUnit(u):
    """Returns True if I have that unit e,g, b"FEET"."""
    return u in __UNIT_TO_CATEGORY_MAP

def category(unit):
    """Returns the category of the unit. May raise a ExceptionUnitsUnknownUnit."""
    try:
        return __UNIT_TO_CATEGORY_MAP[unit]
    except KeyError:
        raise ExceptionUnitsUnknownUnit('Unit "%s" not known' % unit)
    
def categoryDescription(theCat):
    """Returns the description of a unit category."""
    try:
        return __UNIT_MAP[theCat].desc
    except KeyError:
        raise ExceptionUnitsUnknownCategory('Unit category "%s" does nto exist.' % theCat)

def categoryBaseUnitName(theCat):
    try:
        return __UNIT_MAP[theCat].base
    except KeyError:
        raise ExceptionUnitsUnknownCategory('Unit category "%s" does nto exist.' % theCat)

def units(theCat=None):
    """Returns an unordered list of unit names. If category is None all unit
    names are returned, otherwise the unit names for a particular category are
    returned. This may raise a ExceptionUnitsUnknownCategory if the category
    does not exist."""
    if theCat is None:
        return list(__UNIT_TO_CATEGORY_MAP.keys())
    return retUnitConvertCategory(theCat).units()

def retUnitConvertCategory(c):
    """Returns a UnitConvertCategory object for the category.
    May raise a ExceptionUnits or descendent."""
    try:
        return __UNIT_MAP[c]
    except KeyError:
        raise ExceptionUnitsUnknownCategory('Unit category "%s" does nto exist.' % c)

def retUnitConvert(u):
    """Returns a UnitConvert object for the unit.
    May raise a ExceptionUnits or descendent."""
    myCat = category(u)
    myUcc = retUnitConvertCategory(myCat)
    return myUcc.unitConvertor(u)

def unitDescription(u):
    """Returns the description of the unit.
    e.g. Given ".1IN" returns "Tenth-inches".
    May raise a ExceptionUnits or descendent."""
    return retUnitConvert(u).desc

def realUnitName(u):
    """Returns the real unit name or None if u is the 'real' unit
    e.g. the 'real' unit name for b"FT  " is b"FEET".
    May raise a ExceptionUnits or descendent."""
    return retUnitConvert(u).real

def convert(v, u_1, u_2):
    """Returns a value converted from one units to another. e.g. convert(1.2, b"FEET", b"INCH").
    
    Will raise an ExceptionUnitsUnknownUnit if either unit is unknown.
    
    Will raise an ExceptionUnitsMissmatchedCategory is both units doe not belong is the same unit category."""
    try:
        c_1 = __UNIT_TO_CATEGORY_MAP[u_1]
    except KeyError:
        raise ExceptionUnitsUnknownUnit('Unit "%s" not known' % u_1)
    try:
        c_2 = __UNIT_TO_CATEGORY_MAP[u_2]
    except KeyError:
        raise ExceptionUnitsUnknownUnit('Unit "%s" not known' % u_2)
    if c_1 != c_2:
        ExceptionUnitsMissmatchedCategory(
            'Unit "%s" is in category "%s" but unit "%s" is in category "%s"' \
            % (u_1, c_1, u_2, c_2))
    # The next two statement may raise in unusual circumstances:
    # - If the __UNIT_TO_CATEGORY_MAP is missaligned with the __UNIT_MAP
    # - If the units in the UnitCategoryConvert object are missaligned with
    #    the informtion in in the __UNIT_TO_CATEGORY_MAP
    # In these circumstances this module has become corrupt after import (import
    # checks these conditions with asserts).
    myUcc = __UNIT_MAP[c_1]
    retVal = myUcc.convert(v, u_1, u_2)
    #print 'convert(%f, %s, %s) -> %f' % (v, u_1, u_2, retVal)
    return retVal

#: This is a simple mapping of actual units to 'optical' i.e. user friendly units.
__OPTICAL_UNIT_MAP = {
                      b"DM  " : b"M   ",
                      b"CM  " : b"M   ",
                      b"MM  " : b"M   ",
                      b".5MM" : b"M   ",
                      b"IN  " : b"FEET",
                      b"INS " : b"FEET",
                      b"INCH" : b"FEET",
                      b".1IN" : b"FEET",
}

# Sanity check
for __k, __v in __OPTICAL_UNIT_MAP.items():
    assert(hasUnit(__k))
    assert(hasUnit(__v))
    assert(category(__k) == category(__v))
del __k
del __v

def opticalUnits(u):
    """If possible returns the 'optical' units i.e. user friendly units.
    For example the 'optical' units of b'.1IN' are b'FEET'.
    Failure returns the argument."""
    try:
        return __OPTICAL_UNIT_MAP[u]
    except KeyError:
        pass
    return u
>>>>>>> 41f33fa7
<|MERGE_RESOLUTION|>--- conflicted
+++ resolved
@@ -1,22 +1,21 @@
-<<<<<<< HEAD
-#!/usr/bin/env python
-# Part of TotalDepth: Petrophysical data processing and presentation
-# Copyright (C) 1999-2011 Paul Ross
-# 
+#!/usr/bin/env python3
+# Part of TotalDepth: Petrophysical data processing and presentation.
+# Copyright (C) 2011-2021 Paul Ross
+#
 # This program is free software; you can redistribute it and/or modify
 # it under the terms of the GNU General Public License as published by
 # the Free Software Foundation; either version 2 of the License, or
 # (at your option) any later version.
-# 
+#
 # This program is distributed in the hope that it will be useful,
 # but WITHOUT ANY WARRANTY; without even the implied warranty of
 # MERCHANTABILITY or FITNESS FOR A PARTICULAR PURPOSE.  See the
 # GNU General Public License for more details.
-# 
+#
 # You should have received a copy of the GNU General Public License along
 # with this program; if not, write to the Free Software Foundation, Inc.,
 # 51 Franklin Street, Fifth Floor, Boston, MA 02110-1301 USA.
-# 
+#
 # Paul Ross: apaulross@gmail.com
 """Provides unit conversion for LIS79.
 
@@ -801,807 +800,4 @@
         return __OPTICAL_UNIT_MAP[u]
     except KeyError:
         pass
-    return u
-=======
-#!/usr/bin/env python3
-# Part of TotalDepth: Petrophysical data processing and presentation.
-# Copyright (C) 2011-2021 Paul Ross
-#
-# This program is free software; you can redistribute it and/or modify
-# it under the terms of the GNU General Public License as published by
-# the Free Software Foundation; either version 2 of the License, or
-# (at your option) any later version.
-#
-# This program is distributed in the hope that it will be useful,
-# but WITHOUT ANY WARRANTY; without even the implied warranty of
-# MERCHANTABILITY or FITNESS FOR A PARTICULAR PURPOSE.  See the
-# GNU General Public License for more details.
-#
-# You should have received a copy of the GNU General Public License along
-# with this program; if not, write to the Free Software Foundation, Inc.,
-# 51 Franklin Street, Fifth Floor, Boston, MA 02110-1301 USA.
-#
-# Paul Ross: apaulross@gmail.com
-"""Provides unit conversion for LIS79.
-
-The __RAW_UNIT_MAP is the master map from which all other data is derived.
-Its format is as follows:
-
-key - The unit category as four bytes representing uppercase ASCII characters.
-value - A tuple of three fields:
-
-* [0] - Descriptive string of the unit category.
-* [1] - The base unit name as four bytes representing uppercase ASCII characters.
-* [2] - A tuple the contents of which is a four or five item tuple:
-
-    * If four members:
-        * [2][0] - The unit name as four bytes representing uppercase ASCII characters.
-        * [2][1] - The multiplier as a float.
-        * [2][2] - Descriptive string of the units.
-        * [2][3] - The unit name that this is an alternate for as four bytes
-                representing uppercase ASCII characters, or four spaces.
-
-    * If five members:
-        * [2][0] - The unit name as four bytes representing uppercase ASCII characters.
-        * [2][1] - The multiplier as a float.
-        * [2][2] - The offset as a float.
-        * [2][3] - Descriptive string of the units.
-        * [2][4] - The unit name that this is an alternate for as four bytes
-                representing uppercase ASCII characters or four spaces.
-            
-
-The unit name should also be unique.
-
-TODO: Clean up units by making reciprocal e.g. 1/6.0 rather than 0.166666...
-
-TODO: Check each unit for errors.
-"""
-
-__author__  = 'Paul Ross'
-__date__    = '2010-08-02'
-__version__ = '0.1.0'
-__rights__  = 'Copyright (c) Paul Ross'
-
-
-#import time
-#import sys
-#import logging
-#import collections
-import math
-
-LEN_UNIT_NAME = 4
-MT_UNIT = b'    '
-assert(len(MT_UNIT) == LEN_UNIT_NAME)
-
-OPTICAL_FEET = b'FEET'
-assert(len(OPTICAL_FEET) == LEN_UNIT_NAME)
-OPTICAL_METERS = b'M   '
-assert(len(OPTICAL_METERS) == LEN_UNIT_NAME)
-OPTICAL_TIME = b'S   '
-assert(len(OPTICAL_TIME) == LEN_UNIT_NAME)
-
-#: The master table of unit conversions
-__RAW_UNIT_MAP = {
-    b"LENG" : (
-                "Linear length",
-                b"M   ",
-                (
-                    (b"M   ",    1.0,        "Meters",                MT_UNIT),
-                    (b"METR",    1.0,        "Meters",                b"M   "),
-                    (b"MTRS",    1.0,        "Meters",                b"M   "),
-                    (b"MT  ",    1.0,        "Meters",                b"M   "),
-                    (b"MET ",    1.0,        "Meters",                b"M   "),
-                    (b"DM  ",    0.1,        "Decimeters",            MT_UNIT),
-                    (b"CM  ",    0.01,       "Centimeters",           MT_UNIT),
-                    (b"MM  ",    0.001,      "Millimeters",           MT_UNIT),
-                    (b".5MM",    0.0005,     "Half-millimeters",      MT_UNIT),
-                    (b"F   ",    0.3048,     "Feet",                  b"FEET"),
-                    (b"FT  ",    0.3048,     "Feet",                  b"FEET"),
-                    (b"FEET",    0.3048,     "Feet",                  MT_UNIT),
-                    (b"IN  ",    0.0254,     "Inches",                MT_UNIT),
-                    (b"INS ",    0.0254,     "Inches",                b"IN  "),
-                    (b"INCH",    0.0254,     "Inches",                b"IN  "),
-                    (b".1IN",    0.00254,    "Tenth-inches",          MT_UNIT),
-                    (b"KM  ",    1000.0,     "Kilometers",            MT_UNIT),
-                ),
-            ),
-            
-    b"TIME" : (
-                "Time",
-                b"S   ",
-                (
-                    (b"S   ",    1.0,        "Seconds",             MT_UNIT),
-                    (b"S/10",    0.1,        "Tenths of a second",  MT_UNIT),
-                    (b"US  ",    1.0e-6,     "Microseconds",        MT_UNIT),
-                    (b"MS  ",    1.0e-3,     "Milliseconds",        MT_UNIT),
-                    (b"MSEC",    1.0e-3,     "Milliseconds",        b"MS  "),
-                    (b".5MS",    0.5e-3,     "Half milleseconds",   MT_UNIT),
-                    (b"D   ",    86400.0,    "Days",                MT_UNIT),
-                    (b"HR  ",    3600.0,     "Hours",               MT_UNIT),
-                    (b"MN  ",    60.0,       "Minutes",             MT_UNIT),
-                    (b"SECS",    1.0,        "Seconds",             b"S   "),
-                ),
-            ),
-    
-    b"TEMP" : (
-                "Temperature",
-                b"DEGK",
-                (
-                    (b"DEGK",    1.0,       0.0,                    "Degrees Kelvin",    MT_UNIT),
-                    (b"DEGC",    1.0,       -273.15,                "Degrees Centigrade",    MT_UNIT),
-                    (b"DEGF",    1/1.80,    -273.15 * 1.80 + 32.0,  "Degrees Farenheit",    MT_UNIT),
-                    (b"DEGR",    1/1.80,    0.0,                    "Degrees Rankine",    MT_UNIT),
-                ),
-            ),
-    
-    b"VELO" : (
-                "Velocity",
-                b"M/S ",
-                (
-                    (b"M/S ",    1.0,               "Meters Per Second",        MT_UNIT),
-                    (b"CM/S",    1.00000000e-02,    "Centimeters Per Second",   MT_UNIT),
-                    (b"F/HR",    8.46666667e-05,    "Feet Per Hour",            MT_UNIT),
-                    (b"FT/H",    8.46666667e-05,    "Feet Per Hour",            b"F/HR"),
-                    (b"F/MN",    5.08000000e-03,    "Feet Per Minute",          MT_UNIT),
-                    (b"FT/S",    3.04800000e-01,    "Feet Per Second",          MT_UNIT),
-                    (b"IN/S",    2.54000000e-02,    "Inches Per Second",        MT_UNIT),
-                    (b"KF/S",    3.04800000e+02,    "Kilofeet Per Second",      MT_UNIT),
-                    (b"KM/S",    1.00000000e+03,    "Kilometers Per Second",    MT_UNIT),
-                    (b"M/HR",    1.0 / 3600.0,      "Meters Per Hour",          MT_UNIT),
-                    (b"M/MN",    1.0 / 60.0,        "Meters Per Minute",        MT_UNIT),
-                    (b"MM/Y",    1.0 / (365.25 \
-                                        * 24.0 \
-                                        * 3600.0 \
-                                        * 1.0e3),   "Millimeters Per Year",     MT_UNIT),
-                ),
-            ),
-    
-    b"PRES" : (
-                "Pressure",
-                b"PA  ",
-                (
-                    (b"PA  ",1.00000000e+00,                    "Pascals",    MT_UNIT),
-                    (b"BAR ",1.00000000e+05,                    "Bars",    MT_UNIT),
-                    (b"6PSI",6.89476000e+09,                    "Million Pounds Per Square Inch",    MT_UNIT),
-                    (b"APSI",6.89476000e+03,                    "Pounds Per Square Inch (Absolute)",    MT_UNIT),
-                    (b"ATM ",1.01324986e+05,                    "Atmospheres",    MT_UNIT),
-                    (b"GPA ",1.00000000e+09,                    "Giga-Pascal",    MT_UNIT),
-                    (b"K/C2",9.80664799e+04,                    "Kilograms Per Square Centimeter",    MT_UNIT),
-                    (b"KPA ",1.00000000e+03,                    "Kilopascasl",    MT_UNIT),
-                    (b"KPAA",1.00000000e+03,                    "Kilopascals (Absolute)",    MT_UNIT),
-                    (b"KPAG",1.00000000e+03,    -101.32470000,    "Kilopascals (Gauge)",    MT_UNIT),
-                    (b"MAPA",1.00000000e+06,                    "Megapascals",    MT_UNIT),
-                    (b"PSI ",6.89476000e+03,                    "Pounds Per Square Inch",    MT_UNIT),
-                    (b"PSIA",6.89476000e+03,                    "Pounds Per Square Inch (Absolute)",    MT_UNIT),
-                    (b"PSIG",6.89476000e+03,    -14.69594098,    "Pounds Per Square Inch (Gauge)",    MT_UNIT),
-                ),
-            ),
-    
-    b"ACCE" : (
-                "Acceleration",
-                b"M/S2",
-                (
-                    (b"M/S2",    1.00000000,    "Meters Per Second Squared",    MT_UNIT),
-                    (b"F/S2",    0.30480000,    "Feet Per Second Squared",    MT_UNIT),
-                    (b"MGL ",    0.00001000,    "Milligals",    MT_UNIT),
-                ),
-            ),
-    
-    b"A/L " : (
-                "Attenuation per unit length",
-                b"DB/M",
-                (
-                    (b"DB/M",    1.00000000,        "Decibels Per Metre",    MT_UNIT),
-                    (b"DB/F",    1.0 / 0.3048,    "Decibels Per Foot",    MT_UNIT),
-                ),
-            ),
-    
-    b"RESI" : (
-                "Resistivity",
-                b"OHMM",
-                (
-                    (b"OHMM",    1.0,        "Ohm * Metre",    MT_UNIT),
-                ),
-            ),
-    
-    b"ROTA" : (
-                "Rotation",
-                b"DEG ",
-                (
-                    (b"DEG ",    1.0,                   "Degree",    MT_UNIT),
-                    (b"RAD ",    360.0/(2.0 * math.pi), "Radian",    MT_UNIT),
-                    (b"REV ",    360.0,                 "Revolution",    MT_UNIT),
-                ),
-            ),
-    
-    b"TTIM" : (
-                "Transit Time",
-                b"US/M",
-                (
-                    (b"US/M",    1.0,                "Microsecond Per Metre",    MT_UNIT),
-                    (b"MS/M",    1000.0,             "Mille Seconds Per Metre",  MT_UNIT),
-                    (b"NS/M",    0.001,              "Nanosecond Per Metre",     MT_UNIT),
-                    (b"US/F",    1/.3048,            "Microsecond Per Foot",     MT_UNIT),
-                    (b"US-F",    1/.3048,            "Microsecond Per Foot",     b"US/F"),
-                    (b"US-M",    1.0,                "Microsecond Per Metre",    b"US/M"),
-                ),
-            ),
-    
-    b"C/T " : (
-                "Counts Per Time",
-                b"CPS ",
-                (
-                    (b"CPS ",    1.0,                "Count Per Second",    MT_UNIT),
-                    (b"1/S ",    1.0,                "Count Per Second",    b"CPS "),
-                ),
-            ),
-    
-    b"DENS" : (
-                "Density",
-                b"K/M3",
-                (
-                    (b"K/M3",    1.0,                "Kilogram Per Cubic Metre",    MT_UNIT),
-                    (b"AT/M",    10332.2396297343,    "Atmosphere Per Metre",    MT_UNIT),
-                    (b"G/C3",    1000.0,                "Gram Per Cubic Centimeter",    MT_UNIT),
-                    (b"G/CC",    1000.0,                "Gram Per Cubic Centimeter",    b"G/C3"),
-                    (b"G-CC",    1000.0,                "Gram Per Cubic Centimeter",    b"G/C3"),
-                    (b"G/CM",    1000.0,                "Gram Per Cubic Centimeter",    b"G/C3"),
-                    (b"KP/M",    101.970896093949,    "Kilopascal Per Metre",    MT_UNIT),
-                    (b"L/F3",    16.0184051376108,    "Pound Per Cubic Foot",    MT_UNIT),
-                    (b"LB/G",    119.826,            "Pound Per Gallon",    MT_UNIT),
-                    (b"LBCF",    16.0184051376108,    "Pound Per Cubic Foot",    b"L/F3"),
-                    (b"PA/M",    0.101971277911346,    "Pascal PerMeter",    MT_UNIT),
-                    (b"PSIF",    2306.64836635026,    "Pound Per Square Inch Per Foot",    MT_UNIT),
-                    (b"PSIM",    703.06806780377,    "Pound Per Square Inch Per Metre",    MT_UNIT),
-                ),
-            ),
-    
-    b"DFRA" : (
-                "Dimensionless Fractions",
-                b"V/V ",
-                (
-                    (b"V/V ",    1.0,                "Volume Ratio",    MT_UNIT),
-                    (b"%   ",    0.01,                "Percent",    MT_UNIT),
-                    (b"PPDK",    0.0001,                "Part Per Ten Thousand",    MT_UNIT),
-                    (b"PPK ",    0.001,                "Part Per Thousand",    MT_UNIT),
-                    (b"PPM ",    0.000001,            "Part Per Million",    MT_UNIT),
-                    (b"PU  ",    0.01,                "Porosity Unit",    MT_UNIT),
-                    (b"USTR",    0.000001,            "Microstrain (Delta length/length*10**6)",    MT_UNIT),
-                    (b"RATI",    1.0,                "Ratio",    MT_UNIT),
-                    (b"MM/M",    0.001,                "Millemeters per metre",    MT_UNIT),
-                ),
-            ),
-    
-    b"DIME" : (
-                "Dimensionless",
-                MT_UNIT,
-                (
-                    (MT_UNIT,    1.0,                "Blank",    MT_UNIT),
-                    (b"----",    1.0,                "Dimensionless",    MT_UNIT),
-                ),
-            ),
-    
-    b"COND" : (
-                "Conductivity",
-                b"MH/M",
-                (
-                    (b"MH/M",    1.0,                "Mho Per Metre",    MT_UNIT),
-                    (b"MHOM",    1.0,                "Mho Per Metre",    b"MH/M"),
-                    (b"MMJM",    0.001,                "Millimho Per Metre",    b"MMHO"),
-                    (b"MMH/",    0.001,                "Millimho Per Metre",    b"MMHO"),
-                    (b"MMHO",    0.001,                "Millimho Per Metre",    MT_UNIT),
-                    # Removed as this clashes with mille seconds per metre
-                    #(b"MS/M",    0.001,                "Millisiemens Per Metre",    MT_UNIT),
-                    (b"MSIE",    0.001,                "Millisiemens Per Metre",    MT_UNIT),
-                    (b"SI/M",    1.0,                "Siemens Per Metre",    MT_UNIT),
-                ),
-            ),
-    
-    b"CURR" : (
-                "Current",
-                b"AMP ",
-                (
-                    (b"AMP ",    1.0,                "Ampere",    MT_UNIT),
-                    (b"AMPS",    1.0,                "Ampere",    b"AMP "),
-                    (b"MA  ",    0.001,                "Milliampere",    MT_UNIT),
-                    (b"MICA",    0.000001,            "Microampere",    b"UA  "),
-                    (b"UA  ",    0.000001,            "Microampere",    MT_UNIT),
-                ),
-            ),
-    
-    b"EPOT" : (
-                "Electrical Potential",
-                b"V   ",
-                (
-                    (b"V   ",    1.0,                "Volt",    MT_UNIT),
-                    (b"VOLT",    1.0,                "Volt",    b"V   "),
-                    (b"KV  ",    1000.0,                "Kilovolt",    MT_UNIT),
-                    (b"MV  ",    0.001,                "Millivolt",    MT_UNIT),
-                    (b"W   ",    0.000001,            "Microvolt",    b"UV  "),
-                    (b"UV  ",    0.000001,            "Microvolt",    MT_UNIT),
-                    (b"VAC ",    1.0,                "Volt AC",    MT_UNIT),
-                    (b"VDC ",    1.0,                "Volt DC",    MT_UNIT),
-                ),
-            ),
-    
-    b"EGR " : (
-                "Elemental Gamma Ray",
-                b"GAPI",
-                (
-                    (b"GAPI",    1.0,                "API Gamma Ray Unit",    MT_UNIT),
-                    (b"API ",    1.0,                "API Gamma Ray Unit",    b"GAPI"),
-                ),
-            ),
-    
-    b"ERES" : (
-                "Electrical Resistance",
-                b"OHMS",
-                (
-                    (b"OHMS",    1.0,                "Ohm",    MT_UNIT),
-                ),
-            ),
-    
-    b"FREQ" : (
-                "Frequency",
-                b"HZ  ",
-                (
-                    (b"HZ  ",    1.0,                "Hertz",    MT_UNIT),
-                    (b"KHZ ",    1000.0,                "Kilohertz",    MT_UNIT),
-                    (b"MHZ ",    1000000.0,            "Megahertz",    MT_UNIT),
-                ),
-            ),
-    
-    b"V/LE" : (
-                "Volume Per Length",
-                b"M3/M",
-                (
-                    (b"M3/M",    1.0,                "Cubic Metre Per Metre",    MT_UNIT),
-                    (b"G/FT",    0.0124193299319438,    "GallonPerFoot",    MT_UNIT),
-                ),
-            ),
-    
-    b"MASS" : (
-                "Mass",
-                b"KG  ",
-                (
-                    (b"KG  ",    1.0,                "Kilogram",    MT_UNIT),
-                    (b"G   ",    0.001,                "Gram",    MT_UNIT),
-                    (b"KLB ",    453.592,            "Thousand Pounds",    MT_UNIT),
-                    (b"LB  ",    0.453592,            "Pound",    MT_UNIT),
-                    (b"LTON",    1016.04738054065,    "UK Long Ton",    MT_UNIT),
-                    (b"MTON",    1000.0,                "Metric Ton",    MT_UNIT),
-                    (b"STON",    907.184,            "US Short Ton",    MT_UNIT),
-                    (b"TON ",    1000,                "Metric Ton",    MT_UNIT),
-                    (b"TONS",    1000,                "Metric Ton",    b"TON "),
-                ),
-            ),
-    
-    b"FORC" : (
-                "Force",
-                b"N   ",
-                (
-                    (b"N   ",    1.0,                "Newton",    MT_UNIT),
-                    (b"DECN",    10.0,                "Deca-Newton",    MT_UNIT),
-                    (b"LBF ",    4.44822,            "Pound Force",    MT_UNIT),
-                ),
-            ),
-    
-    b"AREA" : (
-                "Area",
-                b"M2  ",
-                (
-                    (b"M2  ",    1.0,                "Square Metre",    MT_UNIT),
-                    (b"ACRE",    4046.8636743797,    "Acre",    MT_UNIT),
-                    (b"CM2 ",    0.0001,                "Square Centimeter",    MT_UNIT),
-                    (b"FT2 ",    0.09290304,            "Square Foot",    MT_UNIT),
-                    (b"IN2 ",    0.00064516,            "Square Inch",    MT_UNIT),
-                    (b"MM2 ",    0.000000000001,        "Square Millimeter",    MT_UNIT),
-                ),
-            ),
-    
-    b"UNKN" : (
-                "Unknown",
-                b"UNKN",
-                (
-                    (b"UNKN",    1.0,                "Unknown",    MT_UNIT),
-                ),
-            ),
-    
-    b"M/L " : (
-                "Mass Per Length",
-                b"KG/M",
-                (
-                    (b"KG/M",    1.0,                "Kilogram per Metre",    MT_UNIT),
-                    (b"LB/F",    1.48816,            "Pound per Foot",    MT_UNIT),
-                ),
-            ),
-    
-    b"PLEN" : (
-                "Permeability Length",
-                b"DAM ",
-                (
-                    (b"DAM ",    1.0,                "Darcy * Metre",    MT_UNIT),
-                    (b"MDFT",    0.0003048,            "Millidarcy * Foot",    MT_UNIT),
-                    (b"MDM ",    0.001,                "Millidarcy * Metre",    MT_UNIT),
-                ),
-            ),
-    
-    b"VOLU" : (
-                "Volume",
-                b"M3  ",
-                (
-                    (b"M3  ",    1.0,                "Cubic Metre",    MT_UNIT),
-                    (b"BBL ",    0.158987243694837,    "Barrel",    MT_UNIT),
-                    (b"C3  ",    0.000001,            "Cubic Centimeter",    MT_UNIT),
-                    (b"F3  ",    0.0283169,            "Cubic Foot",    MT_UNIT),
-                    (b"GAL ",    0.00378541866073481,"Gallon",    MT_UNIT),
-                    (b"ML  ",    0.000001,            "Milliliter",    MT_UNIT),
-                ),
-            ),
-    
-    b"RVEL" : (
-                "Rotational Velocity",
-                b"RPS ",
-                (
-                    (b"RPS ",    1.0,                "Revolution Per Second",    MT_UNIT),
-                    # TODO: This looks wrong
-                    (b"DIHR",    5.01002004008016E-07,"Degree Per Hour",    MT_UNIT),
-                    (b"RPM ",    1/60.0,              "Revolution Per Minute",    MT_UNIT),
-                ),
-            ),
-    
-    b"ENER" : (
-                "Energy",
-                b"EV  ",
-                (
-                    (b"EV  ",    1.0,                "Electron-Volt",    MT_UNIT),
-                    (b"KEV ",    1000.0,                "Kilo-Electron-Volt",    MT_UNIT),
-                    (b"MEV ",    1000000.0,            "Mega-Electron-Volt",    MT_UNIT),
-                ),
-            ),
-    
-    b"VISC" : (
-                "Viscosity",
-                b"CP  ",
-                (
-                    (b"CP  ",    1.0,                "Centipoise",    MT_UNIT),
-                    (b"PAS ",    1000.0,                "Pascal * Second",    MT_UNIT),
-                    (b"PL  ",    100.0,                "Poiseville",    MT_UNIT),
-                ),
-            ),
-    
-    b"IMAS" : (
-                "Inverse Mass",
-                b"KG-1",
-                (
-                    (b"KG-1",    1.0,                "Inverse Kilogram",    MT_UNIT),
-                    (b"G-1 ",    1000.0,                "Inverse Gram",    MT_UNIT),
-                    (b"LB-1",    2.20462442018378,    "Inverse Pound",    MT_UNIT),
-                    (b"M/HG",    100.0,                "Milliequivalent Per 100 Gram",    MT_UNIT),
-                ),
-            ),
-    
-    b"ATTE" : (
-              "Attenuation",
-              b"DB  ",
-                (
-                    (b"DB  ",    1.0,                "Decibel",    MT_UNIT),
-                ),
-            ),
-    
-    b"POWE" : (
-                "Power",
-                b"NW  ",
-                (
-                    (b"NW  ",    1.0,                "Nanowatt",    MT_UNIT),
-                ),
-            ),
-    
-    b"T/L " : (
-                "Temperature Per Length",
-                b"DC/M",
-                (
-                    (b"DC/M",    1,                    "Degree Celsius Per Metre",    MT_UNIT),
-                    (b"DC/K",    0.001,                "Degree Celsius Per Kilometer",    MT_UNIT),
-                    (b"DCHM",    0.01,                "Degree Celsius Per Hundred Meters",    MT_UNIT),
-                    (b"DF/F",    1.82268883056285,    "Degree Fahrenheit Per Foot",    MT_UNIT),
-                    (b"DFHF",    0.0182268883056285,    "Degree Fabrenheit Per Hundred Feet",    MT_UNIT),
-                    (b"DGFM",    0.555555555555556,    "Degree Fabrenbeit Per Metre",    MT_UNIT),
-                ),
-            ),
-    
-    b"PERM" : (
-                "Permeability",
-                b"DA  ",
-                (
-                    (b"DA  ",    1.0,   "Darcy",            MT_UNIT),
-                    (b"MD  ",    0.001,     "Millidarcy",   MT_UNIT),
-                ),
-            ),
-    
-    b"ILEN" : (
-                "Inverse Length",
-                b"M-1 ",
-                (
-                    (b"M-1 ",    1.0,           "Inverse Metre",                MT_UNIT),
-                    (b"B/C3",    1.0E-22,       "Barn Per Cubic Centimeter",    MT_UNIT),
-                    (b"CU  ",    0.1,           "Capture Unit",                 MT_UNIT),
-                    (b"FT-1",    1.0 / 0.3048,  "Inverse Foot",                 MT_UNIT),
-                ),
-            ),
-    
-    b"HTRA" : (
-                "Heat Transfer",
-                b"JSMC",
-                (
-                    (b"JSMC",    1.0,                "Joule Per Second Per Degree Celsius Per Square Metre",MT_UNIT),
-                    (b"BHFF",    5.67826281498743,    "British Thermal Unit Per Hour Per Degree Fahrenheit Per Square Foot",MT_UNIT),
-                    (b"KHMC",    1.1630000376812,    "Kilocalorie Per Hour Per Degree Celsius Per Square Metre",MT_UNIT),
-                ),
-            ),
-}
-
-
-from TotalDepth.LIS import ExceptionTotalDepthLIS
-
-class ExceptionUnits(ExceptionTotalDepthLIS):
-    """Specialisation of exception for Unit conversion."""
-    pass
-
-class ExceptionUnitsUnknownUnit(ExceptionUnits):
-    """When a unit does not exist."""
-    pass
-
-class ExceptionUnitsUnknownCategory(ExceptionUnits):
-    """When a unit category does not exist."""
-    pass
-
-class ExceptionUnitsNoUnitInCategory(ExceptionUnits):
-    """When a unit does not exist in a category."""
-    pass
-
-class ExceptionUnitsMissmatchedCategory(ExceptionUnits):
-    """When a two units do not exist in the same category."""
-    pass
-
-class UnitConvertCategory(object):
-    """Internal module data structure that represents a category of units such as linear length.
-    
-    theCat is the unit category.
-    
-    theDesc is the description of that category.
-    
-    theBaseUnitName is the name of the base units for the category.
-    For example for linear lenght this is b'M   '.
-    
-    theUnitS is a list of unit names.
-    """
-    def __init__(self, theCat, theDesc, theBaseUnitName, theUnitS):
-        self.cat = theCat
-        self.desc = theDesc
-        self.base = theBaseUnitName
-        # Map of {unit_name : UnitConvert, ...}
-        self._unitMap = {}
-        for u in theUnitS:
-            assert(u[0] not in self._unitMap)
-            self._unitMap[u[0]] = UnitConvert(u)
-            
-    def units(self):
-        """Reuturns a list of unit names for this category."""
-        return list(self._unitMap.keys())
-            
-    def unitConvertor(self, u):
-        """Returns a UnitConvert object corresponding to the name u.
-        Will raise a ExceptionUnitsNoUnitInCategory if not found."""
-        try:
-            return self._unitMap[u]
-        except KeyError:
-            raise ExceptionUnitsNoUnitInCategory(
-                'UnitConvertCategory.unitConvertor(): No units "%s" in this category "%s". Have only: %s' \
-                    % (u, self.cat, str(self.units()))
-                )
-        
-    def convert(self, v, u_1, u_2):
-        """Returns a value converted from one units to another.
-        e.g. convert(1.2, "FEET", "INCH")"""
-        return self.unitConvertor(u_1).convert(v, self.unitConvertor(u_2))
-
-class UnitConvert(object):
-    """Internal data structure for this module that representas a particular unit of measure.
-    Takes a 4 or 5 member tuple from __RAW_UNIT_MAP.
-    """
-    def __init__(self, tup):
-        assert(len(tup) in (4, 5)), 'UnitConvert args %s not length 4 or 5' % str(tup)
-        assert(isinstance(tup[0], bytes))
-        self.name = tup[0]
-        self.mult = tup[1]
-        if len(tup) == 4:
-            self.offs = None
-            self.desc = tup[2]
-            assert(isinstance(tup[3], bytes))
-            self.real = tup[3]
-        else:
-            self.offs = tup[2]
-            self.desc = tup[3]
-            assert(isinstance(tup[4], bytes))
-            self.real = tup[4]
-        # Substitue None if this is not an alias
-        if self.real == MT_UNIT:
-            self.real = None
-
-    def convert(self, val, other):
-        """Convert a value from me to the other where other is a UnitConvert object."""
-        #baseVal = (val - self.offs) * self.mult
-        #return (baseVal / other.mult) + other.offs
-        if self.offs is not None:
-            val -= self.offs
-        baseVal = val * self.mult
-        retVal = baseVal / other.mult
-        if other.offs is not None:
-            retVal += other.offs
-        return retVal 
-
-# Create the public data structures
-# First the main map of units
-# This is a map {string : UnitConvertCategory(), ...}
-__UNIT_MAP = {}
-# This maps unit_name -> the category that it is in
-# as a map {string : (string, ...), ...}
-__UNIT_TO_CATEGORY_MAP = {}
-# Load maps
-for __cat in list(__RAW_UNIT_MAP.keys()):
-    assert(isinstance(__cat, bytes))
-    assert(len(__cat) == LEN_UNIT_NAME)
-    __desc, __base, __unitS = __RAW_UNIT_MAP[__cat]
-    assert(len(__base) == LEN_UNIT_NAME)
-    assert(isinstance(__desc, str))
-    assert(isinstance(__base, bytes))
-    assert(isinstance(__unitS, tuple))
-    assert(__cat not in __UNIT_MAP)
-    __UNIT_MAP[__cat] = UnitConvertCategory(__cat, __desc, __base, __unitS)
-    for __unit in  __unitS:
-        assert(len(__unit) in (4, 5)), 'len(__unitS) == 4 fails: {:d} == {:d}'.format(len(__unit), 4)
-        assert(len(__unit[0]) == LEN_UNIT_NAME)
-        assert(len(__unit[-1]) == LEN_UNIT_NAME)
-        assert(__unit[0] not in __UNIT_TO_CATEGORY_MAP), 'Unit "%s" already in __UNIT_TO_CATEGRY_MAP' % __unit[0] 
-        __UNIT_TO_CATEGORY_MAP[__unit[0]] = __cat
-        # Clean namespace
-        del __unit
-    for __unit in  __unitS:
-        assert(__unit[-1] == MT_UNIT or __unit[-1] in __UNIT_MAP[__cat].units()), 'Real unit "%s" not in %s' % (__unit[-1], __UNIT_MAP[__cat].units()) 
-    # Check that the base unit is in the list of units
-    assert(__base in __UNIT_MAP[__cat].units())
-    # Give the namespace a good scrub
-    del __desc
-    del __base
-    del __unitS
-    del __cat
-del __RAW_UNIT_MAP
-
-def unitCategories():
-    """Returns a list of the unit categories."""
-    return list(__UNIT_MAP.keys()) 
-
-def hasUnitCategory(c):
-    """Returns True if I have that unit category e.g. b"TIME"."""
-    return c in __UNIT_MAP 
-
-def hasUnit(u):
-    """Returns True if I have that unit e,g, b"FEET"."""
-    return u in __UNIT_TO_CATEGORY_MAP
-
-def category(unit):
-    """Returns the category of the unit. May raise a ExceptionUnitsUnknownUnit."""
-    try:
-        return __UNIT_TO_CATEGORY_MAP[unit]
-    except KeyError:
-        raise ExceptionUnitsUnknownUnit('Unit "%s" not known' % unit)
-    
-def categoryDescription(theCat):
-    """Returns the description of a unit category."""
-    try:
-        return __UNIT_MAP[theCat].desc
-    except KeyError:
-        raise ExceptionUnitsUnknownCategory('Unit category "%s" does nto exist.' % theCat)
-
-def categoryBaseUnitName(theCat):
-    try:
-        return __UNIT_MAP[theCat].base
-    except KeyError:
-        raise ExceptionUnitsUnknownCategory('Unit category "%s" does nto exist.' % theCat)
-
-def units(theCat=None):
-    """Returns an unordered list of unit names. If category is None all unit
-    names are returned, otherwise the unit names for a particular category are
-    returned. This may raise a ExceptionUnitsUnknownCategory if the category
-    does not exist."""
-    if theCat is None:
-        return list(__UNIT_TO_CATEGORY_MAP.keys())
-    return retUnitConvertCategory(theCat).units()
-
-def retUnitConvertCategory(c):
-    """Returns a UnitConvertCategory object for the category.
-    May raise a ExceptionUnits or descendent."""
-    try:
-        return __UNIT_MAP[c]
-    except KeyError:
-        raise ExceptionUnitsUnknownCategory('Unit category "%s" does nto exist.' % c)
-
-def retUnitConvert(u):
-    """Returns a UnitConvert object for the unit.
-    May raise a ExceptionUnits or descendent."""
-    myCat = category(u)
-    myUcc = retUnitConvertCategory(myCat)
-    return myUcc.unitConvertor(u)
-
-def unitDescription(u):
-    """Returns the description of the unit.
-    e.g. Given ".1IN" returns "Tenth-inches".
-    May raise a ExceptionUnits or descendent."""
-    return retUnitConvert(u).desc
-
-def realUnitName(u):
-    """Returns the real unit name or None if u is the 'real' unit
-    e.g. the 'real' unit name for b"FT  " is b"FEET".
-    May raise a ExceptionUnits or descendent."""
-    return retUnitConvert(u).real
-
-def convert(v, u_1, u_2):
-    """Returns a value converted from one units to another. e.g. convert(1.2, b"FEET", b"INCH").
-    
-    Will raise an ExceptionUnitsUnknownUnit if either unit is unknown.
-    
-    Will raise an ExceptionUnitsMissmatchedCategory is both units doe not belong is the same unit category."""
-    try:
-        c_1 = __UNIT_TO_CATEGORY_MAP[u_1]
-    except KeyError:
-        raise ExceptionUnitsUnknownUnit('Unit "%s" not known' % u_1)
-    try:
-        c_2 = __UNIT_TO_CATEGORY_MAP[u_2]
-    except KeyError:
-        raise ExceptionUnitsUnknownUnit('Unit "%s" not known' % u_2)
-    if c_1 != c_2:
-        ExceptionUnitsMissmatchedCategory(
-            'Unit "%s" is in category "%s" but unit "%s" is in category "%s"' \
-            % (u_1, c_1, u_2, c_2))
-    # The next two statement may raise in unusual circumstances:
-    # - If the __UNIT_TO_CATEGORY_MAP is missaligned with the __UNIT_MAP
-    # - If the units in the UnitCategoryConvert object are missaligned with
-    #    the informtion in in the __UNIT_TO_CATEGORY_MAP
-    # In these circumstances this module has become corrupt after import (import
-    # checks these conditions with asserts).
-    myUcc = __UNIT_MAP[c_1]
-    retVal = myUcc.convert(v, u_1, u_2)
-    #print 'convert(%f, %s, %s) -> %f' % (v, u_1, u_2, retVal)
-    return retVal
-
-#: This is a simple mapping of actual units to 'optical' i.e. user friendly units.
-__OPTICAL_UNIT_MAP = {
-                      b"DM  " : b"M   ",
-                      b"CM  " : b"M   ",
-                      b"MM  " : b"M   ",
-                      b".5MM" : b"M   ",
-                      b"IN  " : b"FEET",
-                      b"INS " : b"FEET",
-                      b"INCH" : b"FEET",
-                      b".1IN" : b"FEET",
-}
-
-# Sanity check
-for __k, __v in __OPTICAL_UNIT_MAP.items():
-    assert(hasUnit(__k))
-    assert(hasUnit(__v))
-    assert(category(__k) == category(__v))
-del __k
-del __v
-
-def opticalUnits(u):
-    """If possible returns the 'optical' units i.e. user friendly units.
-    For example the 'optical' units of b'.1IN' are b'FEET'.
-    Failure returns the argument."""
-    try:
-        return __OPTICAL_UNIT_MAP[u]
-    except KeyError:
-        pass
-    return u
->>>>>>> 41f33fa7
+    return u