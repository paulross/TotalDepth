<<<<<<< HEAD
#!/usr/bin/env python
# Part of TotalDepth: Petrophysical data processing and presentation
# Copyright (C) 1999-2011 Paul Ross
# 
# This program is free software; you can redistribute it and/or modify
# it under the terms of the GNU General Public License as published by
# the Free Software Foundation; either version 2 of the License, or
# (at your option) any later version.
# 
# This program is distributed in the hope that it will be useful,
# but WITHOUT ANY WARRANTY; without even the implied warranty of
# MERCHANTABILITY or FITNESS FOR A PARTICULAR PURPOSE.  See the
# GNU General Public License for more details.
# 
# You should have received a copy of the GNU General Public License along
# with this program; if not, write to the Free Software Foundation, Inc.,
# 51 Franklin Street, Fifth Floor, Boston, MA 02110-1301 USA.
# 
# Paul Ross: apaulross@gmail.com
"""Reads a LIS file and writes out tab separated values of each frame.

Created on 25 Mar 2011

@author: p2ross
"""
__author__  = 'Paul Ross'
__date__    = '2010-08-02'
__version__ = '0.1.0'
__rights__  = 'Copyright (c) Paul Ross'

import time
import sys
import os
import logging
from optparse import OptionParser

#from TotalDepth.LIS import ExceptionTotalDepthLIS
from TotalDepth.LIS.core import File
from TotalDepth.LIS.core import FileIndexer
from TotalDepth.LIS.core import FrameSet

def dumpFrameSets(fp, keepGoing, summaryOnly, channels):
    """Dump the frame values to stdout.

    keepGoing is a bool.
    SummaryOnly is a bool to emit a summary only, if false all the data and the summary is written out.
    Channels is a set of Mnems, if non-empty then only these channels, if present, are written out."""
    logging.info('Index.indexFile(): {:s}'.format(fp))
    assert(os.path.isfile(fp))
    myFi = File.FileRead(fp, theFileId=fp, keepGoing=keepGoing)
    myIdx = FileIndexer.FileIndex(myFi)
    for aLp in myIdx.genLogPasses():
        print(aLp)
        # Load the FrameSet
        if aLp.logPass.totalFrames == 0:
            print('No frames to load.')
        else:
            aLp.logPass.setFrameSet(myFi, None, None)
            myFrSet = aLp.logPass.frameSet
            if not summaryOnly:
                # Print the channels and units
                hdrS = []
                if myFrSet.isIndirectX:
                    hdrS.append('XAXIS [{!r:s}]'.format(myFrSet.xAxisDecl.depthUnits))
                indexes = []
                if len(channels):
                    for i, (m, u) in enumerate(aLp.logPass.genFrameSetHeadings()):
                        if m in channels:
                            hdrS.append('{!r:s} [{!r:s}]'.format(m, u))
                            indexes.append(i)
                else:
                    hdrS.extend(['{!r:s} [{!r:s}]'.format(m, u) for m,u in aLp.logPass.genFrameSetHeadings()])
                if len(indexes) == len(channels):
                    logging.warning(
                        'Some channels you specified can not be found: indexes={!r:s} channels={!r:s}'.format(indexes, channels)
                    )
                #print('TRACE: len(hdrS)', len(hdrS))
                print('\t'.join(hdrS))
                for frIdx in range(myFrSet.numFrames):
                    #print('TRACE: len(frame)', len(myFrSet.frame(frIdx)))
                    if myFrSet.isIndirectX:
                        print(myFrSet.xAxisValue(frIdx), '\t', end='')
                    if len(indexes):
                        values = [myFrSet.frame(frIdx)[i] for i in indexes]
                        print('\t'.join(['%g' % v for v in values]))
                    else:
                        print('\t'.join(['%g' % v for v in myFrSet.frame(frIdx)]))
            # Accumulate min/mean/max
            myAccClasses = [
                    FrameSet.AccCount,
                    FrameSet.AccMin,
                    FrameSet.AccMean,
                    FrameSet.AccMax,
                    FrameSet.AccStDev,
                    FrameSet.AccDec,
                    FrameSet.AccEq,
                    FrameSet.AccInc,
                    FrameSet.AccBias,
                    FrameSet.AccDrift,
                    FrameSet.AccActivity,
            ]
            myAcc = myFrSet.accumulate(myAccClasses)
            print()
            fmtStr = '{:12s} ' + (' {:>12s}'*len(myAccClasses)) 
            print(fmtStr.format(
                    'Sc Name', 'Count', 'Min', 'Mean', 'Max', 'Std Dev.', '--', '==', '++', 'Bias', 'Drift', 'Activity',
                )
            )
            schNameS = list(aLp.logPass.genFrameSetScNameUnit())
#            print(schNameS)
            for scIdx, aRow in enumerate(myAcc):
                print('{:4s} [{:4s}]'.format(*schNameS[scIdx]),
                      ' ',
                      ' '.join(['{:12.5g}'.format(v) for v in aRow]))

def main():
    usage = """usage: %prog [options] dir
Reads a LIS file and writes out tab separated values of each frame."""
    print ('Cmd: %s' % ' '.join(sys.argv))
    optParser = OptionParser(usage, version='%prog ' + __version__)
    optParser.add_option("-k", "--keep-going", action="store_true", dest="keepGoing", default=False, 
                      help="Keep going as far as sensible. [default: %default]")
    optParser.add_option(
            "-l", "--loglevel",
            type="int",
            dest="loglevel",
            default=20,
            help="Log Level (debug=10, info=20, warning=30, error=40, critical=50) [default: %default]"
        )      
    optParser.add_option("-s", "--summary", action="store_true", dest="summary", default=False, 
                      help="Display summary only. [default: %default]")
    optParser.add_option("-c", "--channels", action="append", type="str",
                         help="Only dump these named curves.", default=[])
    opts, args = optParser.parse_args()
    if ((sys.version_info.major >= 3) and (sys.version_info.minor >= 3)):
        clkStart = time.perf_counter()
    else:
        clkStart = time.clock()
    # Initialise logging etc.
    logging.basicConfig(level=opts.loglevel,
                    format='%(asctime)s %(levelname)-8s %(message)s',
                    #datefmt='%y-%m-%d % %H:%M:%S',
                    stream=sys.stdout)
    # Your code here
    if len(args) != 1:
        optParser.print_help()
        optParser.error("I can't do much without a path to the LIS file.")
        return 1
    dumpFrameSets(args[0], opts.keepGoing, opts.summary, set([v.encode('ascii') for v in opts.channels]))
    if ((sys.version_info.major >= 3) and (sys.version_info.minor >= 3)):
        clkExec = time.perf_counter() - clkStart
    else:
        clkExec = time.clock() - clkStart
    print('CPU time = %8.3f (S)' % clkExec)
    print('Bye, bye!')
    return 0

if __name__ == '__main__':
    #multiprocessing.freeze_support()
    sys.exit(main())
=======
#!/usr/bin/env python3
# Part of TotalDepth: Petrophysical data processing and presentation.
# Copyright (C) 2011-2021 Paul Ross
#
# This program is free software; you can redistribute it and/or modify
# it under the terms of the GNU General Public License as published by
# the Free Software Foundation; either version 2 of the License, or
# (at your option) any later version.
#
# This program is distributed in the hope that it will be useful,
# but WITHOUT ANY WARRANTY; without even the implied warranty of
# MERCHANTABILITY or FITNESS FOR A PARTICULAR PURPOSE.  See the
# GNU General Public License for more details.
#
# You should have received a copy of the GNU General Public License along
# with this program; if not, write to the Free Software Foundation, Inc.,
# 51 Franklin Street, Fifth Floor, Boston, MA 02110-1301 USA.
#
# Paul Ross: apaulross@gmail.com
"""Reads a LIS file and writes out separated values of each frame.

Created on 25 Mar 2011
"""
import time
import sys
import os
import logging
from optparse import OptionParser

from TotalDepth.LIS.core import File
from TotalDepth.LIS.core import FileIndexer
from TotalDepth.LIS.core import FrameSet

__author__ = 'Paul Ross'
__date__ = '2010-08-02'
__version__ = '0.1.0'
__rights__ = 'Copyright (c) Paul Ross'


def dump_frame_sets(fp, keep_going, output_frames: bool, output_summary: bool, channels, seperator: str=' '):
    """Dump the frame values to stdout.
    channels is a set of Mnems, if non-empty then only these channels, if present, are written out."""
    logging.info('Index.indexFile(): {:s}'.format(fp))
    assert(os.path.isfile(fp))
    lis_file = File.FileRead(fp, theFileId=fp, keepGoing=keep_going)
    lis_index = FileIndexer.FileIndex(lis_file)
    for aLp in lis_index.genLogPasses():
        print(aLp)
        # Load the FrameSet
        if aLp.logPass.totalFrames == 0:
            print('No frames to load.')
        else:
            aLp.logPass.setFrameSet(lis_file, None, None)
            frame_set = aLp.logPass.frameSet
            if output_frames:
                # Print the channels and units
                headers = []
                if frame_set.isIndirectX:
                    headers.append('XAXIS [{:s}]'.format(frame_set.xAxisDecl.depthUnits.decode('ascii')))
                indexes = []
                if len(channels):
                    for i, (m, u) in enumerate(aLp.logPass.genFrameSetHeadings()):
                        if m in channels:
                            headers.append('{:s} [{:s}]'.format(m.decode('ascii'), u.decode('ascii')))
                            indexes.append(i)
                else:
                    headers.extend([
                        # '{:s} [{:s}]'.format(m.decode('ascii'), u.decode('ascii')) for m, u in aLp.logPass.genFrameSetHeadings()
                        # '{:s} [{:s}]'.format(str(m), str(u.decode('ascii'))) for m, u in aLp.logPass.genFrameSetHeadings()
                        '{:s} [{:s}]'.format(str(m), str(u)) for m, u in aLp.logPass.genFrameSetHeadings()
                    ])
                if len(channels) and len(indexes) == len(channels):
                    logging.warning(
                        'Some channels you specified can not be found: indexes={!r:s} channels={!r:s}'.format(
                            indexes, channels
                        )
                    )
                print(seperator.join(f'{h:18s}' for h in headers))
                for frIdx in range(frame_set.numFrames):
                    if frame_set.isIndirectX:
                        print('%16g' % frame_set.xAxisValue(frIdx), ' ', end='')
                    if len(indexes):
                        values = [frame_set.frame(frIdx)[i] for i in indexes]
                        print(seperator.join(['%18g' % v for v in values]))
                    else:
                        print(seperator.join(['%18g' % v for v in frame_set.frame(frIdx)]))
            if output_summary:
                # Accumulate min/mean/max
                accumulate_classes = [
                        FrameSet.AccCount,
                        FrameSet.AccMin,
                        FrameSet.AccMean,
                        FrameSet.AccMax,
                        FrameSet.AccStDev,
                        FrameSet.AccDec,
                        FrameSet.AccEq,
                        FrameSet.AccInc,
                        FrameSet.AccBias,
                        FrameSet.AccDrift,
                        FrameSet.AccActivity,
                ]
                accumulated_data = frame_set.accumulate(accumulate_classes)
                print()
                format_str = '{:12s} ' + (' {:>12s}'*len(accumulate_classes))
                summary_header = ['Channel']
                summary_header.extend(cls.title for cls in accumulate_classes)
                print(format_str.format(*summary_header))
                sub_channel_names_and_units = list(aLp.logPass.genFrameSetScNameUnit())
                for scIdx, aRow in enumerate(accumulated_data):
                    print('{:4s} [{:4s}]'.format(*sub_channel_names_and_units[scIdx]),
                          ' ',
                          ' '.join(['{:12.5g}'.format(v) for v in aRow]))


def main():
    usage = """usage: %prog [options] dir
Reads a LIS file and writes out tab separated values of each frame."""
    print('Cmd: %s' % ' '.join(sys.argv))
    option_parser = OptionParser(usage, version='%prog ' + __version__)
    option_parser.add_option("-k", "--keep-going", action="store_true", dest="keepGoing", default=False,
                             help="Keep going as far as sensible. [default: %default]")
    option_parser.add_option(
            "-l", "--loglevel",
            type="int",
            dest="loglevel",
            default=20,
            help="Log Level (debug=10, info=20, warning=30, error=40, critical=50) [default: %default]"
        )      
    option_parser.add_option("--no-frames", action="store_true", default=False,
                             help="Suppress the actual values of the frames. [default: %default]")
    option_parser.add_option("--summary", action="store_true", default=False,
                             help="Display summary. [default: %default]")
    option_parser.add_option("-c", "--channels", action="append", type="str",
                             help="Only dump these named curves.", default=[])
    opts, args = option_parser.parse_args()
    clock_start = time.perf_counter()
    # Initialise logging etc.
    logging.basicConfig(level=opts.loglevel,
                        format='%(asctime)s %(levelname)-8s %(message)s',
                        stream=sys.stdout)
    # Your code here
    if len(args) != 1:
        option_parser.print_help()
        option_parser.error("I can't do much without a path to the LIS file.")
        return 1
    dump_frame_sets(args[0], opts.keepGoing, not opts.no_frames, opts.summary, set([v.encode('ascii') for v in opts.channels]))
    clock_exec = time.perf_counter() - clock_start
    print('CPU time = %8.3f (S)' % clock_exec)
    print('Bye, bye!')
    return 0


if __name__ == '__main__':
    sys.exit(main())
>>>>>>> 41f33fa7
<|MERGE_RESOLUTION|>--- conflicted
+++ resolved
@@ -1,165 +1,3 @@
-<<<<<<< HEAD
-#!/usr/bin/env python
-# Part of TotalDepth: Petrophysical data processing and presentation
-# Copyright (C) 1999-2011 Paul Ross
-# 
-# This program is free software; you can redistribute it and/or modify
-# it under the terms of the GNU General Public License as published by
-# the Free Software Foundation; either version 2 of the License, or
-# (at your option) any later version.
-# 
-# This program is distributed in the hope that it will be useful,
-# but WITHOUT ANY WARRANTY; without even the implied warranty of
-# MERCHANTABILITY or FITNESS FOR A PARTICULAR PURPOSE.  See the
-# GNU General Public License for more details.
-# 
-# You should have received a copy of the GNU General Public License along
-# with this program; if not, write to the Free Software Foundation, Inc.,
-# 51 Franklin Street, Fifth Floor, Boston, MA 02110-1301 USA.
-# 
-# Paul Ross: apaulross@gmail.com
-"""Reads a LIS file and writes out tab separated values of each frame.
-
-Created on 25 Mar 2011
-
-@author: p2ross
-"""
-__author__  = 'Paul Ross'
-__date__    = '2010-08-02'
-__version__ = '0.1.0'
-__rights__  = 'Copyright (c) Paul Ross'
-
-import time
-import sys
-import os
-import logging
-from optparse import OptionParser
-
-#from TotalDepth.LIS import ExceptionTotalDepthLIS
-from TotalDepth.LIS.core import File
-from TotalDepth.LIS.core import FileIndexer
-from TotalDepth.LIS.core import FrameSet
-
-def dumpFrameSets(fp, keepGoing, summaryOnly, channels):
-    """Dump the frame values to stdout.
-
-    keepGoing is a bool.
-    SummaryOnly is a bool to emit a summary only, if false all the data and the summary is written out.
-    Channels is a set of Mnems, if non-empty then only these channels, if present, are written out."""
-    logging.info('Index.indexFile(): {:s}'.format(fp))
-    assert(os.path.isfile(fp))
-    myFi = File.FileRead(fp, theFileId=fp, keepGoing=keepGoing)
-    myIdx = FileIndexer.FileIndex(myFi)
-    for aLp in myIdx.genLogPasses():
-        print(aLp)
-        # Load the FrameSet
-        if aLp.logPass.totalFrames == 0:
-            print('No frames to load.')
-        else:
-            aLp.logPass.setFrameSet(myFi, None, None)
-            myFrSet = aLp.logPass.frameSet
-            if not summaryOnly:
-                # Print the channels and units
-                hdrS = []
-                if myFrSet.isIndirectX:
-                    hdrS.append('XAXIS [{!r:s}]'.format(myFrSet.xAxisDecl.depthUnits))
-                indexes = []
-                if len(channels):
-                    for i, (m, u) in enumerate(aLp.logPass.genFrameSetHeadings()):
-                        if m in channels:
-                            hdrS.append('{!r:s} [{!r:s}]'.format(m, u))
-                            indexes.append(i)
-                else:
-                    hdrS.extend(['{!r:s} [{!r:s}]'.format(m, u) for m,u in aLp.logPass.genFrameSetHeadings()])
-                if len(indexes) == len(channels):
-                    logging.warning(
-                        'Some channels you specified can not be found: indexes={!r:s} channels={!r:s}'.format(indexes, channels)
-                    )
-                #print('TRACE: len(hdrS)', len(hdrS))
-                print('\t'.join(hdrS))
-                for frIdx in range(myFrSet.numFrames):
-                    #print('TRACE: len(frame)', len(myFrSet.frame(frIdx)))
-                    if myFrSet.isIndirectX:
-                        print(myFrSet.xAxisValue(frIdx), '\t', end='')
-                    if len(indexes):
-                        values = [myFrSet.frame(frIdx)[i] for i in indexes]
-                        print('\t'.join(['%g' % v for v in values]))
-                    else:
-                        print('\t'.join(['%g' % v for v in myFrSet.frame(frIdx)]))
-            # Accumulate min/mean/max
-            myAccClasses = [
-                    FrameSet.AccCount,
-                    FrameSet.AccMin,
-                    FrameSet.AccMean,
-                    FrameSet.AccMax,
-                    FrameSet.AccStDev,
-                    FrameSet.AccDec,
-                    FrameSet.AccEq,
-                    FrameSet.AccInc,
-                    FrameSet.AccBias,
-                    FrameSet.AccDrift,
-                    FrameSet.AccActivity,
-            ]
-            myAcc = myFrSet.accumulate(myAccClasses)
-            print()
-            fmtStr = '{:12s} ' + (' {:>12s}'*len(myAccClasses)) 
-            print(fmtStr.format(
-                    'Sc Name', 'Count', 'Min', 'Mean', 'Max', 'Std Dev.', '--', '==', '++', 'Bias', 'Drift', 'Activity',
-                )
-            )
-            schNameS = list(aLp.logPass.genFrameSetScNameUnit())
-#            print(schNameS)
-            for scIdx, aRow in enumerate(myAcc):
-                print('{:4s} [{:4s}]'.format(*schNameS[scIdx]),
-                      ' ',
-                      ' '.join(['{:12.5g}'.format(v) for v in aRow]))
-
-def main():
-    usage = """usage: %prog [options] dir
-Reads a LIS file and writes out tab separated values of each frame."""
-    print ('Cmd: %s' % ' '.join(sys.argv))
-    optParser = OptionParser(usage, version='%prog ' + __version__)
-    optParser.add_option("-k", "--keep-going", action="store_true", dest="keepGoing", default=False, 
-                      help="Keep going as far as sensible. [default: %default]")
-    optParser.add_option(
-            "-l", "--loglevel",
-            type="int",
-            dest="loglevel",
-            default=20,
-            help="Log Level (debug=10, info=20, warning=30, error=40, critical=50) [default: %default]"
-        )      
-    optParser.add_option("-s", "--summary", action="store_true", dest="summary", default=False, 
-                      help="Display summary only. [default: %default]")
-    optParser.add_option("-c", "--channels", action="append", type="str",
-                         help="Only dump these named curves.", default=[])
-    opts, args = optParser.parse_args()
-    if ((sys.version_info.major >= 3) and (sys.version_info.minor >= 3)):
-        clkStart = time.perf_counter()
-    else:
-        clkStart = time.clock()
-    # Initialise logging etc.
-    logging.basicConfig(level=opts.loglevel,
-                    format='%(asctime)s %(levelname)-8s %(message)s',
-                    #datefmt='%y-%m-%d % %H:%M:%S',
-                    stream=sys.stdout)
-    # Your code here
-    if len(args) != 1:
-        optParser.print_help()
-        optParser.error("I can't do much without a path to the LIS file.")
-        return 1
-    dumpFrameSets(args[0], opts.keepGoing, opts.summary, set([v.encode('ascii') for v in opts.channels]))
-    if ((sys.version_info.major >= 3) and (sys.version_info.minor >= 3)):
-        clkExec = time.perf_counter() - clkStart
-    else:
-        clkExec = time.clock() - clkStart
-    print('CPU time = %8.3f (S)' % clkExec)
-    print('Bye, bye!')
-    return 0
-
-if __name__ == '__main__':
-    #multiprocessing.freeze_support()
-    sys.exit(main())
-=======
 #!/usr/bin/env python3
 # Part of TotalDepth: Petrophysical data processing and presentation.
 # Copyright (C) 2011-2021 Paul Ross
@@ -313,5 +151,4 @@
 
 
 if __name__ == '__main__':
-    sys.exit(main())
->>>>>>> 41f33fa7
+    sys.exit(main())