<<<<<<< HEAD
#!/usr/bin/env python
# Part of TotalDepth: Petrophysical data processing and presentation
# Copyright (C) 1999-2011 Paul Ross
# 
# This program is free software; you can redistribute it and/or modify
# it under the terms of the GNU General Public License as published by
# the Free Software Foundation; either version 2 of the License, or
# (at your option) any later version.
# 
# This program is distributed in the hope that it will be useful,
# but WITHOUT ANY WARRANTY; without even the implied warranty of
# MERCHANTABILITY or FITNESS FOR A PARTICULAR PURPOSE.  See the
# GNU General Public License for more details.
# 
# You should have received a copy of the GNU General Public License along
# with this program; if not, write to the Free Software Foundation, Inc.,
# 51 Franklin Street, Fifth Floor, Boston, MA 02110-1301 USA.
# 
# Paul Ross: apaulross@gmail.com
"""
Created on 25 Feb 2011

@author: p2ross
"""
__author__  = 'Paul Ross'
__date__    = '2010-08-02'
__version__ = '0.1.0'
__rights__  = 'Copyright (c) Paul Ross'

import time
import sys
import os
import logging
import random
import pprint
import re
import traceback
from optparse import OptionParser
import cProfile

from TotalDepth.LIS.core import File
from TotalDepth.LIS.core import FileIndexer
from TotalDepth.LIS.core import FrameSet

LOOPS_TO_TEST = 1
FRAMES_TO_READ = 2048
CHANNELS_TO_READ = 32

# Regex for 
# ^(.+?)([0-9.]+)\s+\(s\)\s+([0-9.]+) ms/MB(.+?)([0-9.]+)\s+\(s\)\s+([0-9.]+) ms/MB.+$
# \3\t\6

PRINT_FORMAT = '{:24s} Load: {:.3f} (s) {:8.1f} ms/MB Accumulate: {:.3f} (s) {:8.1f} ms/MB Values: {:d} ({:.3f} MB) Array bytes: {:d}'
RE_PRINT_FORMAT = re.compile(r'^(.+?)([0-9.]+)\s+\(s\)\s+([0-9.]+) ms/MB(.+?)([0-9.]+)\s+\(s\)\s+([0-9.]+) ms/MB Values: (\d+) \(([0-9.]+) MB\) Array bytes: (\d+)$')

# Regex for median values: '^.+?(\d+) NumVals=(\d+).+?median=\s+([0-9.]+).+?median=\s+([0-9.]+).+$'
# Replace: r'\1\t\2\t\3\t\4'

def regexStdout(fp):
    """Opens a file on path fp and regexes it for data."""
    with open(fp) as f:
        for line in f:
            m = RE_PRINT_FORMAT.match(line)
            if m:
                print('\t'.join(m.groups()))

class Result(object):
    def __init__(self, numVals, tR, tA):
        """Constructor with number of values read, time to read, time to accumulate."""
        self.numVals = numVals
        self.timeRead = tR
        self.timeAccu = tA
        
    @property
    def equivMB(self):
        return self.numVals * 4 / 2**20

    @property
    def costRead(self):
        return self.timeRead * 1000 / self.equivMB

    @property
    def costAccu(self):
        return self.timeAccu * 1000 / self.equivMB

class ResultS(object):
    def __init__(self):
        self._resultS = []
        
    def append(self, r):
        self._resultS.append(r)

    @property
    def costRead(self):
        """Returns min/mean/median/max read costs or None."""
        myL = sorted([r.costRead for r in self._resultS])
        if len(myL):
            return min(myL), sum(myL)/len(myL), myL[((len(myL)+1)//2)-1], max(myL)

    @property
    def costAccu(self):
        """Returns min/mean/median/max accumulate costs or None."""
        myL = sorted([r.costAccu for r in self._resultS])
        if len(myL):
            return min(myL), sum(myL)/len(myL), myL[((len(myL)+1)//2)-1], max(myL)

    def __str__(self):
        if len(self._resultS) > 0:
            return ' '.join(
                [
                    'NumVals={:d} equivMB={:8.3f}'.format(self._resultS[0].numVals, self._resultS[0].equivMB),
                    'LoadCosts: min={:8.1f} mean={:8.1f} median={:8.1f} max={:8.1f} (ms/MB)'.format(*self.costRead),
                    'AccuCosts: min={:8.1f} mean={:8.1f} median={:8.1f} max={:8.1f} (ms/MB)'.format(*self.costAccu),
                ]
            )
        return 'NO results.'

def _loadFrameSetAndAccumulate(theF, theLp, theFrameSlice, theChList):
    if ((sys.version_info.major >= 3) and (sys.version_info.minor >= 3)):
        tS = time.perf_counter()
    else:
        tS = time.clock()
    theLp.setFrameSet(theF, theFrSl=theFrameSlice, theChList=theChList)
    if ((sys.version_info.major >= 3) and (sys.version_info.minor >= 3)):
        tE_load = time.perf_counter() - tS
    else:
        tE_load = time.clock() - tS

    if ((sys.version_info.major >= 3) and (sys.version_info.minor >= 3)):
        tS = time.perf_counter()
    else:
        tS = time.clock()
    #print('theFrameSlice', theFrameSlice)
    myAcc = theLp.frameSet.accumulate([FrameSet.AccMin, FrameSet.AccMax, FrameSet.AccMean,])
    #print(myAcc)
    if ((sys.version_info.major >= 3) and (sys.version_info.minor >= 3)):
        tE_acc = time.perf_counter() - tS
    else:
        tE_acc = time.clock() - tS
    numVals = theLp.frameSet.numValues
    mbRead = numVals * 4 / 2**20
    loadCost = 1000 * tE_load / mbRead
    accCost = 1000 * tE_acc / mbRead
    print(PRINT_FORMAT.format(
            theFrameSlice,
            tE_load,
            loadCost,
            tE_acc,
            accCost,
            numVals,
            mbRead,
            theLp.frameSet.nbytes
        )
    )
    return Result(numVals, tE_load, tE_acc)

def frameSetLoadAllCh(theF, theLp):
    numFramesInPass = theLp.rle.totalFrames()
    numChannels = len(theLp.dfsr.dsbBlocks)
    if numFramesInPass < 1 or numChannels < 1:
        return
    framesToRead = min(FRAMES_TO_READ//32, numFramesInPass)
    channelsToRead = numChannels
    loopsToTest = LOOPS_TO_TEST
    loadCostS = []
    accCostS = []
    print('Loading {:d} sequential frames, all channels [{:d}]. Calculating the min/max/mean for each channel.'.format(framesToRead, channelsToRead))
    fLimit = numFramesInPass - 1 - framesToRead
    myRes = ResultS()
    for i in range(loopsToTest):
        if fLimit < 1:
            fStart = 0
        else:
            fStart = random.randint(0, fLimit)
        fStop = min(numFramesInPass+1, fStart + framesToRead)
        fStep = 1
        fSlice = slice(fStart, fStop, fStep)
        #chStart = random.randrange(0, numChannels - channelsToRead, 1)
        #chList = list(range(chStart, chStart+channelsToRead))
        #print('    fSlice', fSlice, 'chList', chList)
        res = _loadFrameSetAndAccumulate(theF, theLp, fSlice , None)
        myRes.append(res)
    print(str(myRes))
    return myRes

def frameSetLoadSequential(theF, theLp):
    numFramesInPass = theLp.rle.totalFrames()
    numChannels = len(theLp.dfsr.dsbBlocks)
    if numFramesInPass < 1 or numChannels < 1:
        return
    framesToRead = min(FRAMES_TO_READ, numFramesInPass)
    channelsToRead = min(CHANNELS_TO_READ, numChannels)
    loopsToTest = LOOPS_TO_TEST
    loadCostS = []
    accCostS = []
    print('Loading {:d} sequential frames, {:d} sequential channels. Calculating the min/max/mean for each channel.'.format(framesToRead, channelsToRead))
    fLimit = numFramesInPass - 1 - framesToRead
    myRes = ResultS()
    for i in range(loopsToTest):
        if fLimit < 1:
            fStart = 0
        else:
            fStart = random.randint(0, fLimit)
        fStop = min(numFramesInPass+1, fStart + framesToRead)
        fStep = 1
        fSlice = slice(fStart, fStop, fStep)
        if numChannels == channelsToRead:
            chStart = 0
        else:
            chStart = random.randrange(0, numChannels - channelsToRead, 1)
        chList = list(range(chStart, chStart+channelsToRead))
        #print('    fSlice', fSlice, 'chList', chList)
        res = _loadFrameSetAndAccumulate(theF, theLp, fSlice , chList)
        myRes.append(res)
    print(str(myRes))
    return myRes

def frameSetLoadSequentialRandCh(theF, theLp):
    numFramesInPass = theLp.rle.totalFrames()
    numChannels = len(theLp.dfsr.dsbBlocks)
    if numFramesInPass < 1 or numChannels < 1:
        return
    framesToRead = min(FRAMES_TO_READ, numFramesInPass)
    channelsToRead = min(CHANNELS_TO_READ, numChannels)
    loopsToTest = LOOPS_TO_TEST
    loadCostS = []
    accCostS = []
    print('Loading {:d} sequential frames, {:d} random channels. Calculating the min/max/mean for each channel.'.format(framesToRead, channelsToRead))
    fLimit = numFramesInPass - 1 - framesToRead
    myRes = ResultS()
    for i in range(loopsToTest):
        if fLimit < 1:
            fStart = 0
        else:
            fStart = random.randint(0, fLimit)
        fStop = min(numFramesInPass+1, fStart + framesToRead)
        fStep = 1
        fSlice = slice(fStart, fStop, fStep)
        chList = [random.randrange(0, numChannels, 1) for c in range(channelsToRead)]
        #print('    fSlice', fSlice, 'chList', chList)
        res = _loadFrameSetAndAccumulate(theF, theLp, fSlice , chList)
        myRes.append(res)
    print(str(myRes))
    return myRes

def frameSetLoadRandom(theF, theLp):
    numFramesInPass = theLp.rle.totalFrames()
    numChannels = len(theLp.dfsr.dsbBlocks)
    if numFramesInPass < 1 or numChannels < 1:
        return
    framesToRead = min(FRAMES_TO_READ, numFramesInPass)
    channelsToRead = min(CHANNELS_TO_READ, numChannels)
    loopsToTest = LOOPS_TO_TEST
    loadCostS = []
    accCostS = []
    print('Loading {:d} random frames, {:d} random channels. Calculating the min/max/mean for each channel.'.format(framesToRead, channelsToRead))
    fLimit = numFramesInPass - 1 - framesToRead
    myRes = ResultS()
    for i in range(loopsToTest):
        if fLimit < 1:
            fStart = 0
        else:
            fStart = random.randint(0, fLimit)
        fStop = random.randint(0, numFramesInPass-1)
        if fStop < fStart:
            fStop, fStart = fStart, fStop
        fStep = ((fStop - fStart) // framesToRead) or 1 #random.randint(1, 16)
        fSlice = slice(fStart, fStop, fStep)
        chList = [random.randrange(0, numChannels, 1) for c in range(channelsToRead)]
        #print('    fSlice', fSlice, 'chList', chList)
        res = _loadFrameSetAndAccumulate(theF, theLp, fSlice , chList)
        myRes.append(res)
    print(str(myRes))
    return myRes

def frameSetLoadAll(theF, theLp):
    numFramesInPass = theLp.rle.totalFrames()
    numChannels = len(theLp.dfsr.dsbBlocks)
    if numFramesInPass < 1 or numChannels < 1:
        return
    framesToRead = numFramesInPass#min(FRAMES_TO_READ, numFramesInPass)
    channelsToRead = numChannels#min(CHANNELS_TO_READ, numChannels)
    loopsToTest = LOOPS_TO_TEST
    loadCostS = []
    accCostS = []
    print('Loading all frames [{:d}], all channels [{:d}]. Calculating the min/max/mean for each channel.'.format(framesToRead, channelsToRead))
    myRes = ResultS()
    for i in range(loopsToTest):
        res = _loadFrameSetAndAccumulate(theF, theLp, None, None)
        myRes.append(res)
    print(str(myRes))
    return myRes

TEST_TYPE = {
    'A' : (frameSetLoadAll, ''),
    'B' : (frameSetLoadAllCh, ''),
    'C' : (frameSetLoadSequential, ''),
    'D' : (frameSetLoadSequentialRandCh, ''),
    'E' : (frameSetLoadRandom, ''),
}

def processFile(f, tests, keepGoing, resultMap):
    retVal = 0
    try:
        logging.info('File: {:s} size: {:d}'.format(f, os.path.getsize(f)))
        myFi = File.FileRead(f, theFileId=f, keepGoing=keepGoing)
        #a = r'W:\LISTestData\logPassStd256MB.lis'
        #myFi = File.FileRead(a, theFileId=a)
        if ((sys.version_info.major >= 3) and (sys.version_info.minor >= 3)):
            clkStart = time.perf_counter()
        else:
            clkStart = time.clock()
        myIdx = FileIndexer.FileIndex(myFi)
        #print(myIdx.longDesc())
        if ((sys.version_info.major >= 3) and (sys.version_info.minor >= 3)):
            print('Index time: {:.3f}'.format(time.perf_counter() - clkStart))
        else:
            print('Index time: {:.3f}'.format(time.clock() - clkStart))
    except Exception as err:
        logging.error(str(err))
        traceback.print_exc()
    else:
        #print('resultMap', resultMap)
        #print('tests', tests)
        for t in tests:
            #print('t', t)
            resultMap[t][f] = []
        for aLpi in myIdx.genLogPasses():
            for t in tests:
                try:
                    myR = TEST_TYPE[t][0](myFi, aLpi.logPass)
                except Exception as err:
                    logging.error(str(err))
                    traceback.print_exc()
                else:
                    retVal = 1
                    if myR is not None:
                        resultMap[t][f].append(myR)
    return retVal

def processDir(d, tests, keepGoing, resultMap):
    cntrFiles = cntrOK = 0
    retMap = {}
    for root, dirs, files in os.walk(d, topdown=False):
        for f in files:
            p = os.path.join(root, f)
            cntrOK += processFile(p, tests, keepGoing, resultMap)
            cntrFiles += 1
    return cntrFiles, cntrOK

def pprintResultMap(theMap):
    for testType in sorted(theMap.keys()):
        print(' Test type: {:s} '.format(testType).center(75, '='))
        for f in sorted(theMap[testType].keys()):
            for p, aR in enumerate(theMap[testType][f]):
                print(f, p, os.path.getsize(f), aR)
        print(' Ends: {:s} '.format(testType).center(75, '='))

def main():
    usage = """usage: %prog [options] path
Exercises FrameSet(s) for LIS files or directories thereof."""
    print ('Cmd: %s' % ' '.join(sys.argv))
    optParser = OptionParser(usage, version='%prog ' + __version__)
    optParser.add_option("-k", "--keep-going", action="store_true", dest="keepGoing", default=False, 
                      help="Keep going as far as sensible. [default: %default]")
    optParser.add_option(
            "-l", "--loglevel",
            type="int",
            dest="loglevel",
            default=20,
            help="Log Level (debug=10, info=20, warning=30, error=40, critical=50) [default: %default]"
        )      
    optParser.add_option(
            "-n", "--num-tests",
            type="int",
            dest="numTests",
            default=1,
            help="Number of tests to repeat [default: %default]"
        )      
    optParser.add_option("-T", "--test", action="append", dest="tests", default=['A'],
                      help="""Tests, additive.
Can be:
A - Read all frames, all channels.
B - Random sequential set of frames, all channels.
C - Random sequential set of frames, random sequential set of channels.
D - Random sequential set of frames, random non-sequential set of channels..
E - Random frames, random channels.
[default: %default]""")
    optParser.add_option("-s", action="store_true", dest="regex", default=False, 
                      help="Treat the input file as stdout and regex for fields. [default: %default]")
    opts, args = optParser.parse_args()
    global LOOPS_TO_TEST
    LOOPS_TO_TEST = opts.numTests
    if ((sys.version_info.major >= 3) and (sys.version_info.minor >= 3)):
        clkStart = time.perf_counter()
    else:
        clkStart = time.clock()
    # Initialise logging etc.
    logging.basicConfig(level=opts.loglevel,
                    format='%(asctime)s %(levelname)-8s %(message)s',
                    #datefmt='%y-%m-%d % %H:%M:%S',
                    stream=sys.stdout)
    # Your code here
    # Map of:
    # {test : {file : [LogPass_ResultS, ...], ...}, ...}
    resultMap = {}
    myTests = ''.join(sorted(list(set(''.join(opts.tests)))))
    for t in 'ABCDE':
        resultMap[t] = {}
    if len(args) == 1:
        if opts.regex:
            regexStdout(args[0])
        else:
            if os.path.isdir(args[0]):
                f, ok = processDir(args[0], myTests, opts.keepGoing, resultMap)
                print('Total files: {:d}'.format(f))
                print('   OK files: {:d}'.format(ok))
            elif os.path.isfile(args[0]):
                processFile(args[0], myTests, opts.keepGoing, resultMap)
            pprintResultMap(resultMap)
    else:
        optParser.print_help()
        optParser.error("Wrong number of arguments, I need one only.")
        return 1
    if ((sys.version_info.major >= 3) and (sys.version_info.minor >= 3)):
        clkExec = time.perf_counter() - clkStart
    else:
        clkExec = time.clock() - clkStart
    print('CPU time = %8.3f (S)' % clkExec)
    print('Bye, bye!')
    return 0

if __name__ == '__main__':
    #multiprocessing.freeze_support()
    random.seed()
    #cProfile.run('main()', 'RandomFrameSetRead.prof')
    sys.exit(main())
    
=======
#!/usr/bin/env python3
# Part of TotalDepth: Petrophysical data processing and presentation.
# Copyright (C) 2011-2021 Paul Ross
#
# This program is free software; you can redistribute it and/or modify
# it under the terms of the GNU General Public License as published by
# the Free Software Foundation; either version 2 of the License, or
# (at your option) any later version.
#
# This program is distributed in the hope that it will be useful,
# but WITHOUT ANY WARRANTY; without even the implied warranty of
# MERCHANTABILITY or FITNESS FOR A PARTICULAR PURPOSE.  See the
# GNU General Public License for more details.
#
# You should have received a copy of the GNU General Public License along
# with this program; if not, write to the Free Software Foundation, Inc.,
# 51 Franklin Street, Fifth Floor, Boston, MA 02110-1301 USA.
#
# Paul Ross: apaulross@gmail.com
"""
Created on 25 Feb 2011

@author: p2ross
"""
__author__  = 'Paul Ross'
__date__    = '2010-08-02'
__version__ = '0.1.0'
__rights__  = 'Copyright (c) Paul Ross'

import time
import sys
import os
import logging
import random
import pprint
import re
import traceback
from optparse import OptionParser
import cProfile

from TotalDepth.LIS.core import File
from TotalDepth.LIS.core import FileIndexer
from TotalDepth.LIS.core import FrameSet

LOOPS_TO_TEST = 1
FRAMES_TO_READ = 2048
CHANNELS_TO_READ = 32

# Regex for 
# ^(.+?)([0-9.]+)\s+\(s\)\s+([0-9.]+) ms/MB(.+?)([0-9.]+)\s+\(s\)\s+([0-9.]+) ms/MB.+$
# \3\t\6

PRINT_FORMAT = '{:24s} Load: {:.3f} (s) {:8.1f} ms/MB Accumulate: {:.3f} (s) {:8.1f} ms/MB Values: {:d} ({:.3f} MB) Array bytes: {:d}'
RE_PRINT_FORMAT = re.compile(r'^(.+?)([0-9.]+)\s+\(s\)\s+([0-9.]+) ms/MB(.+?)([0-9.]+)\s+\(s\)\s+([0-9.]+) ms/MB Values: (\d+) \(([0-9.]+) MB\) Array bytes: (\d+)$')

# Regex for median values: '^.+?(\d+) NumVals=(\d+).+?median=\s+([0-9.]+).+?median=\s+([0-9.]+).+$'
# Replace: r'\1\t\2\t\3\t\4'

def regexStdout(fp):
    """Opens a file on path fp and regexes it for data."""
    with open(fp) as f:
        for line in f:
            m = RE_PRINT_FORMAT.match(line)
            if m:
                print('\t'.join(m.groups()))

class Result(object):
    def __init__(self, numVals, tR, tA):
        """Constructor with number of values read, time to read, time to accumulate."""
        self.numVals = numVals
        self.timeRead = tR
        self.timeAccu = tA
        
    @property
    def equivMB(self):
        return self.numVals * 4 / 2**20

    @property
    def costRead(self):
        return self.timeRead * 1000 / self.equivMB

    @property
    def costAccu(self):
        return self.timeAccu * 1000 / self.equivMB

class ResultS(object):
    def __init__(self):
        self._resultS = []
        
    def append(self, r):
        self._resultS.append(r)

    @property
    def costRead(self):
        """Returns min/mean/median/max read costs or None."""
        myL = sorted([r.costRead for r in self._resultS])
        if len(myL):
            return min(myL), sum(myL)/len(myL), myL[((len(myL)+1)//2)-1], max(myL)

    @property
    def costAccu(self):
        """Returns min/mean/median/max accumulate costs or None."""
        myL = sorted([r.costAccu for r in self._resultS])
        if len(myL):
            return min(myL), sum(myL)/len(myL), myL[((len(myL)+1)//2)-1], max(myL)

    def __str__(self):
        if len(self._resultS) > 0:
            return ' '.join(
                [
                    'NumVals={:d} equivMB={:8.3f}'.format(self._resultS[0].numVals, self._resultS[0].equivMB),
                    'LoadCosts: min={:8.1f} mean={:8.1f} median={:8.1f} max={:8.1f} (ms/MB)'.format(*self.costRead),
                    'AccuCosts: min={:8.1f} mean={:8.1f} median={:8.1f} max={:8.1f} (ms/MB)'.format(*self.costAccu),
                ]
            )
        return 'NO results.'

def _loadFrameSetAndAccumulate(theF, theLp, theFrameSlice, theChList):
    tS = time.perf_counter()
    theLp.setFrameSet(theF, theFrSl=theFrameSlice, theChList=theChList)
    tE_load = time.perf_counter() - tS
    tS = time.perf_counter()
    #print('theFrameSlice', theFrameSlice)
    myAcc = theLp.frameSet.accumulate([FrameSet.AccMin, FrameSet.AccMax, FrameSet.AccMean,])
    #print(myAcc)
    tE_acc = time.perf_counter() - tS
    numVals = theLp.frameSet.numValues
    mbRead = numVals * 4 / 2**20
    loadCost = 1000 * tE_load / mbRead
    accCost = 1000 * tE_acc / mbRead
    print(PRINT_FORMAT.format(
            theFrameSlice,
            tE_load,
            loadCost,
            tE_acc,
            accCost,
            numVals,
            mbRead,
            theLp.frameSet.nbytes
        )
    )
    return Result(numVals, tE_load, tE_acc)

def frameSetLoadAllCh(theF, theLp):
    numFramesInPass = theLp.rle.totalFrames()
    numChannels = len(theLp.dfsr.dsbBlocks)
    if numFramesInPass < 1 or numChannels < 1:
        return
    framesToRead = min(FRAMES_TO_READ//32, numFramesInPass)
    channelsToRead = numChannels
    loopsToTest = LOOPS_TO_TEST
    loadCostS = []
    accCostS = []
    print('Loading {:d} sequential frames, all channels [{:d}]. Calculating the min/max/mean for each channel.'.format(framesToRead, channelsToRead))
    fLimit = numFramesInPass - 1 - framesToRead
    myRes = ResultS()
    for i in range(loopsToTest):
        if fLimit < 1:
            fStart = 0
        else:
            fStart = random.randint(0, fLimit)
        fStop = min(numFramesInPass+1, fStart + framesToRead)
        fStep = 1
        fSlice = slice(fStart, fStop, fStep)
        #chStart = random.randrange(0, numChannels - channelsToRead, 1)
        #chList = list(range(chStart, chStart+channelsToRead))
        #print('    fSlice', fSlice, 'chList', chList)
        res = _loadFrameSetAndAccumulate(theF, theLp, fSlice , None)
        myRes.append(res)
    print(str(myRes))
    return myRes

def frameSetLoadSequential(theF, theLp):
    numFramesInPass = theLp.rle.totalFrames()
    numChannels = len(theLp.dfsr.dsbBlocks)
    if numFramesInPass < 1 or numChannels < 1:
        return
    framesToRead = min(FRAMES_TO_READ, numFramesInPass)
    channelsToRead = min(CHANNELS_TO_READ, numChannels)
    loopsToTest = LOOPS_TO_TEST
    loadCostS = []
    accCostS = []
    print('Loading {:d} sequential frames, {:d} sequential channels. Calculating the min/max/mean for each channel.'.format(framesToRead, channelsToRead))
    fLimit = numFramesInPass - 1 - framesToRead
    myRes = ResultS()
    for i in range(loopsToTest):
        if fLimit < 1:
            fStart = 0
        else:
            fStart = random.randint(0, fLimit)
        fStop = min(numFramesInPass+1, fStart + framesToRead)
        fStep = 1
        fSlice = slice(fStart, fStop, fStep)
        if numChannels == channelsToRead:
            chStart = 0
        else:
            chStart = random.randrange(0, numChannels - channelsToRead, 1)
        chList = list(range(chStart, chStart+channelsToRead))
        #print('    fSlice', fSlice, 'chList', chList)
        res = _loadFrameSetAndAccumulate(theF, theLp, fSlice , chList)
        myRes.append(res)
    print(str(myRes))
    return myRes

def frameSetLoadSequentialRandCh(theF, theLp):
    numFramesInPass = theLp.rle.totalFrames()
    numChannels = len(theLp.dfsr.dsbBlocks)
    if numFramesInPass < 1 or numChannels < 1:
        return
    framesToRead = min(FRAMES_TO_READ, numFramesInPass)
    channelsToRead = min(CHANNELS_TO_READ, numChannels)
    loopsToTest = LOOPS_TO_TEST
    loadCostS = []
    accCostS = []
    print('Loading {:d} sequential frames, {:d} random channels. Calculating the min/max/mean for each channel.'.format(framesToRead, channelsToRead))
    fLimit = numFramesInPass - 1 - framesToRead
    myRes = ResultS()
    for i in range(loopsToTest):
        if fLimit < 1:
            fStart = 0
        else:
            fStart = random.randint(0, fLimit)
        fStop = min(numFramesInPass+1, fStart + framesToRead)
        fStep = 1
        fSlice = slice(fStart, fStop, fStep)
        chList = [random.randrange(0, numChannels, 1) for c in range(channelsToRead)]
        #print('    fSlice', fSlice, 'chList', chList)
        res = _loadFrameSetAndAccumulate(theF, theLp, fSlice , chList)
        myRes.append(res)
    print(str(myRes))
    return myRes

def frameSetLoadRandom(theF, theLp):
    numFramesInPass = theLp.rle.totalFrames()
    numChannels = len(theLp.dfsr.dsbBlocks)
    if numFramesInPass < 1 or numChannels < 1:
        return
    framesToRead = min(FRAMES_TO_READ, numFramesInPass)
    channelsToRead = min(CHANNELS_TO_READ, numChannels)
    loopsToTest = LOOPS_TO_TEST
    loadCostS = []
    accCostS = []
    print('Loading {:d} random frames, {:d} random channels. Calculating the min/max/mean for each channel.'.format(framesToRead, channelsToRead))
    fLimit = numFramesInPass - 1 - framesToRead
    myRes = ResultS()
    for i in range(loopsToTest):
        if fLimit < 1:
            fStart = 0
        else:
            fStart = random.randint(0, fLimit)
        fStop = random.randint(0, numFramesInPass-1)
        if fStop < fStart:
            fStop, fStart = fStart, fStop
        fStep = ((fStop - fStart) // framesToRead) or 1 #random.randint(1, 16)
        fSlice = slice(fStart, fStop, fStep)
        chList = [random.randrange(0, numChannels, 1) for c in range(channelsToRead)]
        #print('    fSlice', fSlice, 'chList', chList)
        res = _loadFrameSetAndAccumulate(theF, theLp, fSlice , chList)
        myRes.append(res)
    print(str(myRes))
    return myRes

def frameSetLoadAll(theF, theLp):
    numFramesInPass = theLp.rle.totalFrames()
    numChannels = len(theLp.dfsr.dsbBlocks)
    if numFramesInPass < 1 or numChannels < 1:
        return
    framesToRead = numFramesInPass#min(FRAMES_TO_READ, numFramesInPass)
    channelsToRead = numChannels#min(CHANNELS_TO_READ, numChannels)
    loopsToTest = LOOPS_TO_TEST
    loadCostS = []
    accCostS = []
    print('Loading all frames [{:d}], all channels [{:d}]. Calculating the min/max/mean for each channel.'.format(framesToRead, channelsToRead))
    myRes = ResultS()
    for i in range(loopsToTest):
        res = _loadFrameSetAndAccumulate(theF, theLp, None, None)
        myRes.append(res)
    print(str(myRes))
    return myRes

TEST_TYPE = {
    'A' : (frameSetLoadAll, ''),
    'B' : (frameSetLoadAllCh, ''),
    'C' : (frameSetLoadSequential, ''),
    'D' : (frameSetLoadSequentialRandCh, ''),
    'E' : (frameSetLoadRandom, ''),
}

def processFile(f, tests, keepGoing, resultMap):
    retVal = 0
    try:
        logging.info('File: {:s} size: {:d}'.format(f, os.path.getsize(f)))
        myFi = File.FileRead(f, theFileId=f, keepGoing=keepGoing)
        #a = r'W:\LISTestData\logPassStd256MB.lis'
        #myFi = File.FileRead(a, theFileId=a)
        clkStart = time.perf_counter()
        myIdx = FileIndexer.FileIndex(myFi)
        #print(myIdx.longDesc())
        print('Index time: {:.3f}'.format(time.perf_counter() - clkStart))
    except Exception as err:
        logging.error(str(err))
        traceback.print_exc()
    else:
        #print('resultMap', resultMap)
        #print('tests', tests)
        for t in tests:
            #print('t', t)
            resultMap[t][f] = []
        for aLpi in myIdx.genLogPasses():
            for t in tests:
                try:
                    myR = TEST_TYPE[t][0](myFi, aLpi.logPass)
                except Exception as err:
                    logging.error(str(err))
                    traceback.print_exc()
                else:
                    retVal = 1
                    if myR is not None:
                        resultMap[t][f].append(myR)
    return retVal

def processDir(d, tests, keepGoing, resultMap):
    cntrFiles = cntrOK = 0
    retMap = {}
    for root, dirs, files in os.walk(d, topdown=False):
        for f in files:
            p = os.path.join(root, f)
            cntrOK += processFile(p, tests, keepGoing, resultMap)
            cntrFiles += 1
    return cntrFiles, cntrOK

def pprintResultMap(theMap):
    for testType in sorted(theMap.keys()):
        print(' Test type: {:s} '.format(testType).center(75, '='))
        for f in sorted(theMap[testType].keys()):
            for p, aR in enumerate(theMap[testType][f]):
                print(f, p, os.path.getsize(f), aR)
        print(' Ends: {:s} '.format(testType).center(75, '='))

def main():
    usage = """usage: %prog [options] path
Exercises FrameSet(s) for LIS files or directories thereof."""
    print ('Cmd: %s' % ' '.join(sys.argv))
    optParser = OptionParser(usage, version='%prog ' + __version__)
    optParser.add_option("-k", "--keep-going", action="store_true", dest="keepGoing", default=False, 
                      help="Keep going as far as sensible. [default: %default]")
    optParser.add_option(
            "-l", "--loglevel",
            type="int",
            dest="loglevel",
            default=20,
            help="Log Level (debug=10, info=20, warning=30, error=40, critical=50) [default: %default]"
        )      
    optParser.add_option(
            "-n", "--num-tests",
            type="int",
            dest="numTests",
            default=1,
            help="Number of tests to repeat [default: %default]"
        )      
    optParser.add_option("-T", "--test", action="append", dest="tests", default=['A'],
                      help="""Tests, additive.
Can be:
A - Read all frames, all channels.
B - Random sequential set of frames, all channels.
C - Random sequential set of frames, random sequential set of channels.
D - Random sequential set of frames, random non-sequential set of channels..
E - Random frames, random channels.
[default: %default]""")
    optParser.add_option("-s", action="store_true", dest="regex", default=False, 
                      help="Treat the input file as stdout and regex for fields. [default: %default]")
    opts, args = optParser.parse_args()
    global LOOPS_TO_TEST
    LOOPS_TO_TEST = opts.numTests
    clkStart = time.perf_counter()
    # Initialise logging etc.
    logging.basicConfig(level=opts.loglevel,
                    format='%(asctime)s %(levelname)-8s %(message)s',
                    #datefmt='%y-%m-%d % %H:%M:%S',
                    stream=sys.stdout)
    # Your code here
    # Map of:
    # {test : {file : [LogPass_ResultS, ...], ...}, ...}
    resultMap = {}
    myTests = ''.join(sorted(list(set(''.join(opts.tests)))))
    for t in 'ABCDE':
        resultMap[t] = {}
    if len(args) == 1:
        if opts.regex:
            regexStdout(args[0])
        else:
            if os.path.isdir(args[0]):
                f, ok = processDir(args[0], myTests, opts.keepGoing, resultMap)
                print('Total files: {:d}'.format(f))
                print('   OK files: {:d}'.format(ok))
            elif os.path.isfile(args[0]):
                processFile(args[0], myTests, opts.keepGoing, resultMap)
            pprintResultMap(resultMap)
    else:
        optParser.print_help()
        optParser.error("Wrong number of arguments, I need one only.")
        return 1
    clkExec = time.perf_counter() - clkStart
    print('CPU time = %8.3f (S)' % clkExec)
    print('Bye, bye!')
    return 0

if __name__ == '__main__':
    #multiprocessing.freeze_support()
    random.seed()
    #cProfile.run('main()', 'RandomFrameSetRead.prof')
    sys.exit(main())
    
>>>>>>> 41f33fa7
<|MERGE_RESOLUTION|>--- conflicted
+++ resolved
@@ -1,443 +1,3 @@
-<<<<<<< HEAD
-#!/usr/bin/env python
-# Part of TotalDepth: Petrophysical data processing and presentation
-# Copyright (C) 1999-2011 Paul Ross
-# 
-# This program is free software; you can redistribute it and/or modify
-# it under the terms of the GNU General Public License as published by
-# the Free Software Foundation; either version 2 of the License, or
-# (at your option) any later version.
-# 
-# This program is distributed in the hope that it will be useful,
-# but WITHOUT ANY WARRANTY; without even the implied warranty of
-# MERCHANTABILITY or FITNESS FOR A PARTICULAR PURPOSE.  See the
-# GNU General Public License for more details.
-# 
-# You should have received a copy of the GNU General Public License along
-# with this program; if not, write to the Free Software Foundation, Inc.,
-# 51 Franklin Street, Fifth Floor, Boston, MA 02110-1301 USA.
-# 
-# Paul Ross: apaulross@gmail.com
-"""
-Created on 25 Feb 2011
-
-@author: p2ross
-"""
-__author__  = 'Paul Ross'
-__date__    = '2010-08-02'
-__version__ = '0.1.0'
-__rights__  = 'Copyright (c) Paul Ross'
-
-import time
-import sys
-import os
-import logging
-import random
-import pprint
-import re
-import traceback
-from optparse import OptionParser
-import cProfile
-
-from TotalDepth.LIS.core import File
-from TotalDepth.LIS.core import FileIndexer
-from TotalDepth.LIS.core import FrameSet
-
-LOOPS_TO_TEST = 1
-FRAMES_TO_READ = 2048
-CHANNELS_TO_READ = 32
-
-# Regex for 
-# ^(.+?)([0-9.]+)\s+\(s\)\s+([0-9.]+) ms/MB(.+?)([0-9.]+)\s+\(s\)\s+([0-9.]+) ms/MB.+$
-# \3\t\6
-
-PRINT_FORMAT = '{:24s} Load: {:.3f} (s) {:8.1f} ms/MB Accumulate: {:.3f} (s) {:8.1f} ms/MB Values: {:d} ({:.3f} MB) Array bytes: {:d}'
-RE_PRINT_FORMAT = re.compile(r'^(.+?)([0-9.]+)\s+\(s\)\s+([0-9.]+) ms/MB(.+?)([0-9.]+)\s+\(s\)\s+([0-9.]+) ms/MB Values: (\d+) \(([0-9.]+) MB\) Array bytes: (\d+)$')
-
-# Regex for median values: '^.+?(\d+) NumVals=(\d+).+?median=\s+([0-9.]+).+?median=\s+([0-9.]+).+$'
-# Replace: r'\1\t\2\t\3\t\4'
-
-def regexStdout(fp):
-    """Opens a file on path fp and regexes it for data."""
-    with open(fp) as f:
-        for line in f:
-            m = RE_PRINT_FORMAT.match(line)
-            if m:
-                print('\t'.join(m.groups()))
-
-class Result(object):
-    def __init__(self, numVals, tR, tA):
-        """Constructor with number of values read, time to read, time to accumulate."""
-        self.numVals = numVals
-        self.timeRead = tR
-        self.timeAccu = tA
-        
-    @property
-    def equivMB(self):
-        return self.numVals * 4 / 2**20
-
-    @property
-    def costRead(self):
-        return self.timeRead * 1000 / self.equivMB
-
-    @property
-    def costAccu(self):
-        return self.timeAccu * 1000 / self.equivMB
-
-class ResultS(object):
-    def __init__(self):
-        self._resultS = []
-        
-    def append(self, r):
-        self._resultS.append(r)
-
-    @property
-    def costRead(self):
-        """Returns min/mean/median/max read costs or None."""
-        myL = sorted([r.costRead for r in self._resultS])
-        if len(myL):
-            return min(myL), sum(myL)/len(myL), myL[((len(myL)+1)//2)-1], max(myL)
-
-    @property
-    def costAccu(self):
-        """Returns min/mean/median/max accumulate costs or None."""
-        myL = sorted([r.costAccu for r in self._resultS])
-        if len(myL):
-            return min(myL), sum(myL)/len(myL), myL[((len(myL)+1)//2)-1], max(myL)
-
-    def __str__(self):
-        if len(self._resultS) > 0:
-            return ' '.join(
-                [
-                    'NumVals={:d} equivMB={:8.3f}'.format(self._resultS[0].numVals, self._resultS[0].equivMB),
-                    'LoadCosts: min={:8.1f} mean={:8.1f} median={:8.1f} max={:8.1f} (ms/MB)'.format(*self.costRead),
-                    'AccuCosts: min={:8.1f} mean={:8.1f} median={:8.1f} max={:8.1f} (ms/MB)'.format(*self.costAccu),
-                ]
-            )
-        return 'NO results.'
-
-def _loadFrameSetAndAccumulate(theF, theLp, theFrameSlice, theChList):
-    if ((sys.version_info.major >= 3) and (sys.version_info.minor >= 3)):
-        tS = time.perf_counter()
-    else:
-        tS = time.clock()
-    theLp.setFrameSet(theF, theFrSl=theFrameSlice, theChList=theChList)
-    if ((sys.version_info.major >= 3) and (sys.version_info.minor >= 3)):
-        tE_load = time.perf_counter() - tS
-    else:
-        tE_load = time.clock() - tS
-
-    if ((sys.version_info.major >= 3) and (sys.version_info.minor >= 3)):
-        tS = time.perf_counter()
-    else:
-        tS = time.clock()
-    #print('theFrameSlice', theFrameSlice)
-    myAcc = theLp.frameSet.accumulate([FrameSet.AccMin, FrameSet.AccMax, FrameSet.AccMean,])
-    #print(myAcc)
-    if ((sys.version_info.major >= 3) and (sys.version_info.minor >= 3)):
-        tE_acc = time.perf_counter() - tS
-    else:
-        tE_acc = time.clock() - tS
-    numVals = theLp.frameSet.numValues
-    mbRead = numVals * 4 / 2**20
-    loadCost = 1000 * tE_load / mbRead
-    accCost = 1000 * tE_acc / mbRead
-    print(PRINT_FORMAT.format(
-            theFrameSlice,
-            tE_load,
-            loadCost,
-            tE_acc,
-            accCost,
-            numVals,
-            mbRead,
-            theLp.frameSet.nbytes
-        )
-    )
-    return Result(numVals, tE_load, tE_acc)
-
-def frameSetLoadAllCh(theF, theLp):
-    numFramesInPass = theLp.rle.totalFrames()
-    numChannels = len(theLp.dfsr.dsbBlocks)
-    if numFramesInPass < 1 or numChannels < 1:
-        return
-    framesToRead = min(FRAMES_TO_READ//32, numFramesInPass)
-    channelsToRead = numChannels
-    loopsToTest = LOOPS_TO_TEST
-    loadCostS = []
-    accCostS = []
-    print('Loading {:d} sequential frames, all channels [{:d}]. Calculating the min/max/mean for each channel.'.format(framesToRead, channelsToRead))
-    fLimit = numFramesInPass - 1 - framesToRead
-    myRes = ResultS()
-    for i in range(loopsToTest):
-        if fLimit < 1:
-            fStart = 0
-        else:
-            fStart = random.randint(0, fLimit)
-        fStop = min(numFramesInPass+1, fStart + framesToRead)
-        fStep = 1
-        fSlice = slice(fStart, fStop, fStep)
-        #chStart = random.randrange(0, numChannels - channelsToRead, 1)
-        #chList = list(range(chStart, chStart+channelsToRead))
-        #print('    fSlice', fSlice, 'chList', chList)
-        res = _loadFrameSetAndAccumulate(theF, theLp, fSlice , None)
-        myRes.append(res)
-    print(str(myRes))
-    return myRes
-
-def frameSetLoadSequential(theF, theLp):
-    numFramesInPass = theLp.rle.totalFrames()
-    numChannels = len(theLp.dfsr.dsbBlocks)
-    if numFramesInPass < 1 or numChannels < 1:
-        return
-    framesToRead = min(FRAMES_TO_READ, numFramesInPass)
-    channelsToRead = min(CHANNELS_TO_READ, numChannels)
-    loopsToTest = LOOPS_TO_TEST
-    loadCostS = []
-    accCostS = []
-    print('Loading {:d} sequential frames, {:d} sequential channels. Calculating the min/max/mean for each channel.'.format(framesToRead, channelsToRead))
-    fLimit = numFramesInPass - 1 - framesToRead
-    myRes = ResultS()
-    for i in range(loopsToTest):
-        if fLimit < 1:
-            fStart = 0
-        else:
-            fStart = random.randint(0, fLimit)
-        fStop = min(numFramesInPass+1, fStart + framesToRead)
-        fStep = 1
-        fSlice = slice(fStart, fStop, fStep)
-        if numChannels == channelsToRead:
-            chStart = 0
-        else:
-            chStart = random.randrange(0, numChannels - channelsToRead, 1)
-        chList = list(range(chStart, chStart+channelsToRead))
-        #print('    fSlice', fSlice, 'chList', chList)
-        res = _loadFrameSetAndAccumulate(theF, theLp, fSlice , chList)
-        myRes.append(res)
-    print(str(myRes))
-    return myRes
-
-def frameSetLoadSequentialRandCh(theF, theLp):
-    numFramesInPass = theLp.rle.totalFrames()
-    numChannels = len(theLp.dfsr.dsbBlocks)
-    if numFramesInPass < 1 or numChannels < 1:
-        return
-    framesToRead = min(FRAMES_TO_READ, numFramesInPass)
-    channelsToRead = min(CHANNELS_TO_READ, numChannels)
-    loopsToTest = LOOPS_TO_TEST
-    loadCostS = []
-    accCostS = []
-    print('Loading {:d} sequential frames, {:d} random channels. Calculating the min/max/mean for each channel.'.format(framesToRead, channelsToRead))
-    fLimit = numFramesInPass - 1 - framesToRead
-    myRes = ResultS()
-    for i in range(loopsToTest):
-        if fLimit < 1:
-            fStart = 0
-        else:
-            fStart = random.randint(0, fLimit)
-        fStop = min(numFramesInPass+1, fStart + framesToRead)
-        fStep = 1
-        fSlice = slice(fStart, fStop, fStep)
-        chList = [random.randrange(0, numChannels, 1) for c in range(channelsToRead)]
-        #print('    fSlice', fSlice, 'chList', chList)
-        res = _loadFrameSetAndAccumulate(theF, theLp, fSlice , chList)
-        myRes.append(res)
-    print(str(myRes))
-    return myRes
-
-def frameSetLoadRandom(theF, theLp):
-    numFramesInPass = theLp.rle.totalFrames()
-    numChannels = len(theLp.dfsr.dsbBlocks)
-    if numFramesInPass < 1 or numChannels < 1:
-        return
-    framesToRead = min(FRAMES_TO_READ, numFramesInPass)
-    channelsToRead = min(CHANNELS_TO_READ, numChannels)
-    loopsToTest = LOOPS_TO_TEST
-    loadCostS = []
-    accCostS = []
-    print('Loading {:d} random frames, {:d} random channels. Calculating the min/max/mean for each channel.'.format(framesToRead, channelsToRead))
-    fLimit = numFramesInPass - 1 - framesToRead
-    myRes = ResultS()
-    for i in range(loopsToTest):
-        if fLimit < 1:
-            fStart = 0
-        else:
-            fStart = random.randint(0, fLimit)
-        fStop = random.randint(0, numFramesInPass-1)
-        if fStop < fStart:
-            fStop, fStart = fStart, fStop
-        fStep = ((fStop - fStart) // framesToRead) or 1 #random.randint(1, 16)
-        fSlice = slice(fStart, fStop, fStep)
-        chList = [random.randrange(0, numChannels, 1) for c in range(channelsToRead)]
-        #print('    fSlice', fSlice, 'chList', chList)
-        res = _loadFrameSetAndAccumulate(theF, theLp, fSlice , chList)
-        myRes.append(res)
-    print(str(myRes))
-    return myRes
-
-def frameSetLoadAll(theF, theLp):
-    numFramesInPass = theLp.rle.totalFrames()
-    numChannels = len(theLp.dfsr.dsbBlocks)
-    if numFramesInPass < 1 or numChannels < 1:
-        return
-    framesToRead = numFramesInPass#min(FRAMES_TO_READ, numFramesInPass)
-    channelsToRead = numChannels#min(CHANNELS_TO_READ, numChannels)
-    loopsToTest = LOOPS_TO_TEST
-    loadCostS = []
-    accCostS = []
-    print('Loading all frames [{:d}], all channels [{:d}]. Calculating the min/max/mean for each channel.'.format(framesToRead, channelsToRead))
-    myRes = ResultS()
-    for i in range(loopsToTest):
-        res = _loadFrameSetAndAccumulate(theF, theLp, None, None)
-        myRes.append(res)
-    print(str(myRes))
-    return myRes
-
-TEST_TYPE = {
-    'A' : (frameSetLoadAll, ''),
-    'B' : (frameSetLoadAllCh, ''),
-    'C' : (frameSetLoadSequential, ''),
-    'D' : (frameSetLoadSequentialRandCh, ''),
-    'E' : (frameSetLoadRandom, ''),
-}
-
-def processFile(f, tests, keepGoing, resultMap):
-    retVal = 0
-    try:
-        logging.info('File: {:s} size: {:d}'.format(f, os.path.getsize(f)))
-        myFi = File.FileRead(f, theFileId=f, keepGoing=keepGoing)
-        #a = r'W:\LISTestData\logPassStd256MB.lis'
-        #myFi = File.FileRead(a, theFileId=a)
-        if ((sys.version_info.major >= 3) and (sys.version_info.minor >= 3)):
-            clkStart = time.perf_counter()
-        else:
-            clkStart = time.clock()
-        myIdx = FileIndexer.FileIndex(myFi)
-        #print(myIdx.longDesc())
-        if ((sys.version_info.major >= 3) and (sys.version_info.minor >= 3)):
-            print('Index time: {:.3f}'.format(time.perf_counter() - clkStart))
-        else:
-            print('Index time: {:.3f}'.format(time.clock() - clkStart))
-    except Exception as err:
-        logging.error(str(err))
-        traceback.print_exc()
-    else:
-        #print('resultMap', resultMap)
-        #print('tests', tests)
-        for t in tests:
-            #print('t', t)
-            resultMap[t][f] = []
-        for aLpi in myIdx.genLogPasses():
-            for t in tests:
-                try:
-                    myR = TEST_TYPE[t][0](myFi, aLpi.logPass)
-                except Exception as err:
-                    logging.error(str(err))
-                    traceback.print_exc()
-                else:
-                    retVal = 1
-                    if myR is not None:
-                        resultMap[t][f].append(myR)
-    return retVal
-
-def processDir(d, tests, keepGoing, resultMap):
-    cntrFiles = cntrOK = 0
-    retMap = {}
-    for root, dirs, files in os.walk(d, topdown=False):
-        for f in files:
-            p = os.path.join(root, f)
-            cntrOK += processFile(p, tests, keepGoing, resultMap)
-            cntrFiles += 1
-    return cntrFiles, cntrOK
-
-def pprintResultMap(theMap):
-    for testType in sorted(theMap.keys()):
-        print(' Test type: {:s} '.format(testType).center(75, '='))
-        for f in sorted(theMap[testType].keys()):
-            for p, aR in enumerate(theMap[testType][f]):
-                print(f, p, os.path.getsize(f), aR)
-        print(' Ends: {:s} '.format(testType).center(75, '='))
-
-def main():
-    usage = """usage: %prog [options] path
-Exercises FrameSet(s) for LIS files or directories thereof."""
-    print ('Cmd: %s' % ' '.join(sys.argv))
-    optParser = OptionParser(usage, version='%prog ' + __version__)
-    optParser.add_option("-k", "--keep-going", action="store_true", dest="keepGoing", default=False, 
-                      help="Keep going as far as sensible. [default: %default]")
-    optParser.add_option(
-            "-l", "--loglevel",
-            type="int",
-            dest="loglevel",
-            default=20,
-            help="Log Level (debug=10, info=20, warning=30, error=40, critical=50) [default: %default]"
-        )      
-    optParser.add_option(
-            "-n", "--num-tests",
-            type="int",
-            dest="numTests",
-            default=1,
-            help="Number of tests to repeat [default: %default]"
-        )      
-    optParser.add_option("-T", "--test", action="append", dest="tests", default=['A'],
-                      help="""Tests, additive.
-Can be:
-A - Read all frames, all channels.
-B - Random sequential set of frames, all channels.
-C - Random sequential set of frames, random sequential set of channels.
-D - Random sequential set of frames, random non-sequential set of channels..
-E - Random frames, random channels.
-[default: %default]""")
-    optParser.add_option("-s", action="store_true", dest="regex", default=False, 
-                      help="Treat the input file as stdout and regex for fields. [default: %default]")
-    opts, args = optParser.parse_args()
-    global LOOPS_TO_TEST
-    LOOPS_TO_TEST = opts.numTests
-    if ((sys.version_info.major >= 3) and (sys.version_info.minor >= 3)):
-        clkStart = time.perf_counter()
-    else:
-        clkStart = time.clock()
-    # Initialise logging etc.
-    logging.basicConfig(level=opts.loglevel,
-                    format='%(asctime)s %(levelname)-8s %(message)s',
-                    #datefmt='%y-%m-%d % %H:%M:%S',
-                    stream=sys.stdout)
-    # Your code here
-    # Map of:
-    # {test : {file : [LogPass_ResultS, ...], ...}, ...}
-    resultMap = {}
-    myTests = ''.join(sorted(list(set(''.join(opts.tests)))))
-    for t in 'ABCDE':
-        resultMap[t] = {}
-    if len(args) == 1:
-        if opts.regex:
-            regexStdout(args[0])
-        else:
-            if os.path.isdir(args[0]):
-                f, ok = processDir(args[0], myTests, opts.keepGoing, resultMap)
-                print('Total files: {:d}'.format(f))
-                print('   OK files: {:d}'.format(ok))
-            elif os.path.isfile(args[0]):
-                processFile(args[0], myTests, opts.keepGoing, resultMap)
-            pprintResultMap(resultMap)
-    else:
-        optParser.print_help()
-        optParser.error("Wrong number of arguments, I need one only.")
-        return 1
-    if ((sys.version_info.major >= 3) and (sys.version_info.minor >= 3)):
-        clkExec = time.perf_counter() - clkStart
-    else:
-        clkExec = time.clock() - clkStart
-    print('CPU time = %8.3f (S)' % clkExec)
-    print('Bye, bye!')
-    return 0
-
-if __name__ == '__main__':
-    #multiprocessing.freeze_support()
-    random.seed()
-    #cProfile.run('main()', 'RandomFrameSetRead.prof')
-    sys.exit(main())
-    
-=======
 #!/usr/bin/env python3
 # Part of TotalDepth: Petrophysical data processing and presentation.
 # Copyright (C) 2011-2021 Paul Ross
@@ -850,5 +410,4 @@
     random.seed()
     #cProfile.run('main()', 'RandomFrameSetRead.prof')
     sys.exit(main())
-    
->>>>>>> 41f33fa7
+    