#!/usr/bin/env python3
# Part of TotalDepth: Petrophysical data processing and presentation.
# Copyright (C) 2011-2021 Paul Ross
#
# This program is free software; you can redistribute it and/or modify
# it under the terms of the GNU General Public License as published by
# the Free Software Foundation; either version 2 of the License, or
# (at your option) any later version.
#
# This program is distributed in the hope that it will be useful,
# but WITHOUT ANY WARRANTY; without even the implied warranty of
# MERCHANTABILITY or FITNESS FOR A PARTICULAR PURPOSE.  See the
# GNU General Public License for more details.
#
# You should have received a copy of the GNU General Public License along
# with this program; if not, write to the Free Software Foundation, Inc.,
# 51 Franklin Street, Fifth Floor, Boston, MA 02110-1301 USA.
#
# Paul Ross: apaulross@gmail.com
"""
Created on May 23, 2011

@author: p2ross
"""
__author__  = 'Paul Ross'
__date__    = '2011-05-23'
__version__ = '0.1.0'
__rights__  = 'Copyright (c) Paul Ross'

import time
import sys
import os
import logging
import multiprocessing
import collections
from optparse import OptionParser

from TotalDepth.LIS import ExceptionTotalDepthLIS
from TotalDepth.LIS.core import File
from TotalDepth.LIS.core import LogiRec
from TotalDepth.LIS.core import FileIndexer
from TotalDepth.LIS.core import Units
from TotalDepth.util.plot import Plot
from TotalDepth.util.plot import FILMCfgXML
from TotalDepth.util.plot import PRESCfgXML
from TotalDepth.util import DictTree
from TotalDepth.util import DirWalk
from TotalDepth.util import XmlWrite
#from TotalDepth.util import HtmlUtils

CSS_CONTENT_INDEX = """body {
font-size:      12px;
font-family:    arial,helvetica,sans-serif;
margin:         6px;
padding:        6px;
}

h1 {
color:            IndianRed;
font-family:      sans-serif;
font-size:        14pt;
font-weight:      bold;
}

h2 {
color:          IndianRed;
font-family:    sans-serif;
font-size:      14pt;
font-weight:    normal;
}


table {
    border:         2px solid black;
    /* font-family:    monospace; */
    color:          black;
}

th, td {
    /* border: 1px solid black; */
    border: 1px;
    border-top-style:solid;
    border-right-style:dotted;
    border-bottom-style:none;
    border-left-style:none;
    vertical-align:top;
    padding: 2px 6px 2px 6px; 
}
"""

# The field names are not (yet) used.
IndexTableValue = collections.namedtuple('IndexTableValue', 'scale evFirst evLast curves numPoints outPath')

class PlotLogInfo(object):
    """Class that collates information about the results of plotting log passes.
    This can, for example, write out an index.html page with links to SVG pages."""
    CSS_FILE_PATH = 'index.css'
    def __init__(self):
        # So here the essential data that we have to put in the index.html is:
        # A list of tuples of:
        # (theInPath, theLpIdx, theFilmID, IndexTableValue(theScale, theEvFirst, theEvLast, theCurveS, theOutPath))
        # as: (str,     int,       str,    IndexTableValue(number,    EngVal,     EngVal,  [str, ...], str))
        self._plotS = []
        self._lisBytes = 0
        self.lisFileCntr = 0
        self.logPassCntr = 0
        self.plotCntr = 0
        self.curvePoints = 0
        # List of EngVal objects that accumulate the number of 'curve feet'
        self._intervalCntrS = []
        
    @property
    def intervals(self):
        return self._intervalCntrS
        
    def __str__(self):
        retL = ['PlotLogInfo {:s} Files={:d} Bytes={:d} LogPasses={:d} Plots={:d} Curve points={:d}'.format(
                repr(self), self.lisFileCntr, self._lisBytes, self.logPassCntr, self.plotCntr, self.curvePoints)]
        for l in sorted(self._plotS):
            retL.append('{:s}'.format(str(l)))
        for anEv in self._intervalCntrS:
            retL.append('Interval*curves: {:s}'.format(anEv.newEngValInOpticalUnits().strFormat('{:.3f}')))
        return '\n'.join(retL)
        
    def __iadd__(self, other):
        self._plotS += other._plotS
        self._lisBytes += other._lisBytes
        self.lisFileCntr += other.lisFileCntr
        self.logPassCntr += other.logPassCntr
        self.plotCntr += other.plotCntr
        self.curvePoints += other.curvePoints
        for anI in other.intervals:
            self._addInterval(anI)
        return self
    
    def addPlotResult(self, theInPath, theOutPath, theLpIdx, theFilmID, theScale, theEvFirst, theEvLast, theCurveS, ptsPlotted):
        """Adds a successful plot.
        theInPath - The file path to the input file.
        theOutPath - The file path to the output file.
        theLpIdx - Integer index of the LogPass in the input file.
        theFilmID - The FILM ID as a Mnem.
        theScale - Plot scale as an number.
        theEvFirst - The first X axis as an EngVal.
        theEvLast - The last X axis as an EngVal.
        theCurveS - A list of Mnem of the curves plotted.
        ptsPlotted - Number of points plotted.
        """
        self._plotS.append(
            (
                theInPath,
                theLpIdx,
                theFilmID,
                IndexTableValue(
                    theScale,
                    theEvFirst.newEngValInOpticalUnits().strFormat('{:.1f}', incPrefix=False),
                    theEvLast.newEngValInOpticalUnits().strFormat('{:.1f}', incPrefix=False),
                    ', '.join([c.pStr() for c in theCurveS]),
                    ptsPlotted,
                    theOutPath,
                )
            )
        )
        try:
            self._lisBytes += os.path.getsize(theInPath)
        except OSError:
            # No file exists
            pass
        self.plotCntr += 1
        self.curvePoints += ptsPlotted
        # Add interval counter
        if theEvFirst > theEvLast:
            # Decreasing log
            myInterval = theEvFirst - theEvLast
        else:
            myInterval = theEvLast - theEvFirst
        myInterval *= len(theCurveS)
        self._addInterval(myInterval)
    
    def _addInterval(self, theInterval):
        if len(self._intervalCntrS) == 0:
            self._intervalCntrS.append(theInterval)
        else:
            for aCntr in self._intervalCntrS:
                try:
                    aCntr += theInterval
                    break
                except Units.ExceptionUnitsMissmatchedCategory:
                    pass
            else:
                # No break; Add a new interval
                self._intervalCntrS.append(theInterval)
            
    def writeHTML(self, theFilePath, theDesc):
        """Write the index.html table.""" 
        lenCmnPref = os.path.commonprefix([t[0] for t in self._plotS]).rfind(os.sep)+1
        # Put the plot summary data into a DictTree
        myTree = DictTree.DictTreeHtmlTable()
        for aPlt in self._plotS:
            key = (aPlt[0][lenCmnPref:],) + aPlt[1:3]
            myTree.add([str(s) for s in key], aPlt[3])
        # Write CSS
        with open(os.path.join(os.path.dirname(theFilePath), self.CSS_FILE_PATH), 'w') as f:
            f.write(CSS_CONTENT_INDEX)
        # Write the index
        with XmlWrite.XhtmlStream(open(theFilePath, 'w')) as myS:
            with XmlWrite.Element(myS, 'head'):
                with XmlWrite.Element(
                        myS,
                        'link',
                        {
                            'href'  : self.CSS_FILE_PATH,
                            'type'  : "text/css",
                            'rel'   : "stylesheet",
                        }
                    ):
                    pass
                with XmlWrite.Element(myS, 'title'):
                    myS.characters('LIS plots in SVG')
            with XmlWrite.Element(myS, 'h1'):
                myS.characters('PlotLogPasses: {:s}'.format(theDesc))
            with XmlWrite.Element(myS, 'table', {'border' : '1'}):
                self._writeHTMLTh(myS)
                self._writeIndexTableRows(myS, myTree, theFilePath)
            # Write: </table>

    def _writeIndexTableRows(self, theS, theTrie, theFilePath):
        # Write the rowspan/colspan data
        for anEvent in theTrie.gen_row_column_events():
            if anEvent == theTrie.ROW_OPEN:
                # Write out the '<tr>' element
                theS.startElement('tr', {})
            elif anEvent == theTrie.ROW_CLOSE:
                # Write out the '</tr>' element
                theS.endElement('tr')
            else:
                #print 'TRACE: anEvent', anEvent
                k, v, r, c = anEvent
                # Write '<td rowspan="%d" colspan="%d">%s</td>' % (r, c, txt[-1])
                myTdAttrs = {}
                if r > 1:
                    myTdAttrs['rowspan'] = "%d" % r
                if c > 1:
                    myTdAttrs['colspan'] = "%d" % c
                with XmlWrite.Element(theS, 'td', myTdAttrs):
                    theS.characters(str(k[-1]))
                if v is not None:
                    self._writeValues(theS, v, theFilePath)

    def _writeValues(self, theS, theVal, theFilePath):
        assert(theVal is not None)
        for i, aVal in enumerate(theVal):
            myValAttrs = {}
            if i == 3:
                # Curve list
                myValAttrs = {'align' : 'left'}
            else:
                myValAttrs = {'align' : 'right'}
            with XmlWrite.Element(theS, 'td', myValAttrs):
                if i == len(theVal)-1:
                    with XmlWrite.Element(theS, 'a', {'href' : self.retRelPath(os.path.dirname(theFilePath), aVal)}):
                        theS.characters(os.path.basename(aVal))
                else:
                    theS.characters(str(aVal))

    def _writeHTMLTh(self, theS):
        with XmlWrite.Element(theS, 'tr'):
            for aTh in ('Input', 'Pass', 'Film', 'Scale', 'From', 'To', 'Curves', 'Points', 'Plot'):
                with XmlWrite.Element(theS, 'th'):
                    theS.characters(aTh)
    
    def retRelPath(self, d, f):
        """Given directory d and file path of f this returns relative path to f from d."""
        # Make absolute and normalise to remove pesky ../ and so on.
        d = os.path.abspath(d)
        f = os.path.abspath(f)
        pref = os.path.commonprefix([d, os.path.dirname(f)])
        lPref = pref.rfind(os.sep)+1
        dS = d[lPref:].split(os.sep)
        fS = f[lPref:].split(os.sep)
        r = [os.pardir,] * len(dS)
        r += fS
        return os.path.join(*r)        
    
class PlotLogPasses(object):
    """Takes an input path, output path and generates SVG file(s) from LIS."""
    def __init__(self, fpIn, fpOut, recursive=False, keepGoing=True, lgFormatS=None, apiHeader=False):
        """Constructor.

        fpIn and fpOut are file or directory paths. fpOut will be created if necessary.

        recursive is a flag to control directory recursion.

        keepGoing is a flag passed to the LIS File.FileRead object.

        lgFormatS is a list of strings the correspond to the LgFormat UniqueId XML attribute.
            If absent the LIS file FILM/PRES etc. tables are used.

        apiHeader is a flag to control whether a API header is extracted from CONS tables
            is to be plotted on the top of the log.
        """
        self._fpIn = fpIn
        self._fpOut = fpOut
        self._recursive = recursive
        self._keepGoing = keepGoing
        if lgFormatS is None:
            self._lgFormatS = []
        else:
            self._lgFormatS = lgFormatS

        # FIXME: Use lgFormats
        self._apiHeader = apiHeader
        self.plotLogInfo = PlotLogInfo()
        self._processPath()

    def _processPath(self):
        if os.path.isfile(self._fpIn):
            self._processFile(self._fpIn, self._fpOut)
        elif os.path.isdir(self._fpIn):
            self._processDir(self._fpIn, self._fpOut)
    
    def _processDir(self, fpIn, fpOut):
        assert(os.path.isdir(fpIn))
        if not os.path.isdir(fpOut):
            try:
                os.makedirs(fpOut)
            except OSError:
                pass
        for myName in os.listdir(fpIn):
            myPath = os.path.join(fpIn, myName)
            outPath = os.path.join(fpOut, myName)
            if os.path.isdir(myPath) and self._recursive:
                self._processDir(myPath, outPath)
            elif os.path.isfile(myPath):
                self._processFile(myPath, outPath)
    #===============================================================
    # Sect.: Plotting using LIS Logical Records to specify the plot.
    #===============================================================
    def _retPlotFromPlotRecordSet(self, theFi, thePrs):
        """Returns a Plot.PlotReadLIS, a LogPass and a list of CONS records from the PlotRecordSet."""
        assert(thePrs)
        theFi.seekLr(thePrs.tellFilm)
        myLrFilm = LogiRec.LrTableRead(theFi)
        theFi.seekLr(thePrs.tellPres)
        myLrPres = LogiRec.LrTableRead(theFi)
        if thePrs.tellArea is not None:
            theFi.seekLr(thePrs.tellArea)
            myLrArea = LogiRec.LrTableRead(theFi)
        else:
            myLrArea = None
        if thePrs.tellPip is not None:
            theFi.seekLr(thePrs.tellPip)
            myLrPip = LogiRec.LrTableRead(theFi)
        else:
            myLrPip = None
        myPlot = Plot.PlotReadLIS(myLrFilm, myLrPres, myLrArea, myLrPip)
        return myPlot, thePrs.logPass, self._retCONSRecS(theFi, thePrs)
    
    def _retCONSRecS(self, theFi, thePrs):
        """Returns a list of CONS Logical Records or None is no API header required."""
        assert(thePrs)
        if self._apiHeader:
            consRecS = []
            for t in thePrs.tellConsS:
                theFi.seekLr(t)
                consRecS.append(LogiRec.LrTableRead(theFi))
            return consRecS
    
    def _plotUsingLISLogicalRecords(self, theFi, theLpIdx, thePrs, theFpOut):
        """Plots a LogPass from a LIS file using the LIS Logical Records to
        specify the plot.
        theFi - the LIS File object.
        theLpIdx - integer for the LogPass in the LIS File.
        thePrs - a PlotRecord Set that holds the seek positions of the appropriate
            LIS Logical Records.
        theFpOut - Output file path for the SVG file(s), one per FILM ID.
        """
        myPlot, myLogPass, myCONSRecS = self._retPlotFromPlotRecordSet(theFi, thePrs)
        for aFilmId in myPlot.filmIdS():
            logging.info('PlotLogPasses._plotUsingLISLogicalRecords(): FILM ID={:s}.'.format(aFilmId.pStr(strip=True)))
            if myPlot.hasDataToPlotLIS(myLogPass, aFilmId):
                myOutFilePath = '{:s}_{:04d}_{:s}.svg'.format(theFpOut, theLpIdx, aFilmId.pStr(strip=True))
                myFout = open(myOutFilePath, 'w')
                myCurvIDs, numPoints = myPlot.plotLogPassLIS(
                        theFi,
                        myLogPass,
                        myLogPass.xAxisFirstEngVal,
                        myLogPass.xAxisLastEngVal,
                        aFilmId,
                        myFout,
                        frameStep=1,
                        title="Plot: {:s} LogPass: {:d} FILM ID={:s}".format(
                            os.path.abspath(myOutFilePath),
                            theLpIdx,
                            aFilmId.pStr(strip=True),
                        ),
                        lrCONS=myCONSRecS,
                    )
                assert(myCurvIDs is not None and numPoints is not None)
                # So here the essential data that we have to put in the index.html is:
                # Key: myOutFilePath or input file fp, lpIdx, aFilmId,
                # Value: (myPlot.xScale(aFilmId), myLogPass.xAxisFirstEngVal, myLogPass.xAxisLastEngVal, myCurvIDs)
                self.plotLogInfo.addPlotResult(
                    theFi.fileId,
                    myOutFilePath,
                    theLpIdx,
                    aFilmId.pStr(),
                    myPlot.xScale(aFilmId),
                    myLogPass.xAxisFirstEngVal,
                    myLogPass.xAxisLastEngVal,
                    theCurveS=myCurvIDs,
                    ptsPlotted=numPoints)
            else:
                logging.info(
                    'PlotLogPasses._plotUsingLISLogicalRecords(): No data to plot for FILM ID {}'.format(aFilmId)
                )
    #=============================================================
    # End: Plotting using LIS Logical Records to specify the plot.
    #=============================================================
    
    #=====================================================
    # Sect.: Plotting using XML files to specify the plot.
    #=====================================================
    def _retPlotFromXML(self, theFi, theIdxLogPass, theUniqueId):
        assert(len(self._lgFormatS) > 0)
        assert(theUniqueId in self._lgFormatS)
        myFcfg = FILMCfgXML.FilmCfgXMLRead()
        return Plot.PlotReadXML(myFcfg[theUniqueId]), theIdxLogPass.logPass
    
    def _plotUsingLgFormats(self, theFi, theLpIdx, thePrs, theFpOut):
        """Plots a LogPass from a LIS file using the LgFormat XML files
        specify the plot.
        theFi - the LIS File object.
        theLpIdx - integer for the LogPass in the LIS File.
        thePrs - a PlotRecord Set that holds the seek positions of the appropriate
            LIS Logical Records (we only use CONS records here for the API header).
        theFpOut - Output file path for the SVG file(s), one per FILM ID.
        """
        assert(len(self._lgFormatS) > 0)
        _p, myLogPass, myCONSRecS = self._retPlotFromPlotRecordSet(theFi, thePrs)
        myFilm = FILMCfgXML.FilmCfgXMLRead()
        for aUniqueId in self._lgFormatS:
            logging.info('PlotLogPasses._plotUsingLgFormats(): UniqueId={:s}.'.format(aUniqueId))
            # Create a PRES like object from the UniqueId
            myRoot = myFilm.rootNode(aUniqueId)
            if myRoot is not None:
                myPres = PRESCfgXML.PresCfgXMLRead(myFilm, aUniqueId)
                myPlot = Plot.PlotReadXML(aUniqueId)
                if myPlot.hasDataToPlotLIS(myLogPass, aUniqueId):
                    # Create output path and plot it
                    myOutFilePath = '{:s}_{:04d}_{:s}.svg'.format(theFpOut, theLpIdx, aUniqueId)
                    myCurvIDs, numPoints = myPlot.plotLogPassLIS(
                            theFi,
                            myLogPass,
                            myLogPass.xAxisFirstEngVal,
                            myLogPass.xAxisLastEngVal,
                            aUniqueId,
                            open(myOutFilePath, 'w'),
                            frameStep=1,
                            title="Plot: {:s} LogPass: {:d} FILM ID={:s}".format(
                                os.path.abspath(myOutFilePath),
                                theLpIdx,
                                aUniqueId,
                            ),
                            lrCONS=myCONSRecS,
                        )
                    assert(myCurvIDs is not None and numPoints is not None)
                    # So here the essential data that we have to put in the index.html is:
                    # Key: myOutFilePath or input file fp, lpIdx, aFilmId,
                    # Value: (myPlot.xScale(aFilmId), myLogPass.xAxisFirstEngVal, myLogPass.xAxisLastEngVal, myCurvIDs)
                    self.plotLogInfo.addPlotResult(
                        theFi.fileId,
                        myOutFilePath,
                        theLpIdx,
                        aUniqueId,
                        myPlot.xScale(aUniqueId),
                        myLogPass.xAxisFirstEngVal,
                        myLogPass.xAxisLastEngVal,
                        theCurveS=myCurvIDs,
                        ptsPlotted=numPoints)
                else:
                    logging.error('PlotLogPasses._plotUsingLgFormats(): No root node for UniqueId: "{:s}"'.format(aUniqueId))
            else:
                logging.info('PlotLogPasses._plotUsingLgFormats(): No data to plot for FILM ID {:s}'.format(aUniqueId))
    #===================================================
    # End: Plotting using XML files to specify the plot.
    #===================================================

    def _processFile(self, fpIn, fpOut):
        assert(os.path.isfile(fpIn))
        assert(os.path.exists(os.path.dirname(fpOut)))
        logging.info('PlotLogPasses._processFile(): Starting on {:s}'.format(fpIn))
        # Read LIS file and create index
        myFi = File.FileRead(fpIn, theFileId=fpIn, keepGoing=self._keepGoing)
        try:
            myIdx = FileIndexer.FileIndex(myFi)
        except ExceptionTotalDepthLIS as err:
            logging.error('Can not create index: for "{:s}", error: {:s}'.format(fpIn, err))
            return
        # Iterate through the PlotRecordSet objects
        for lpIdx, aPrs in enumerate(myIdx.genPlotRecords()):
            if len(self._lgFormatS) == 0:
                # Use internal FILM/PRES plotting specification
                self._plotUsingLISLogicalRecords(myFi, lpIdx, aPrs, fpOut)
            else:
                self._plotUsingLgFormats(myFi, lpIdx, aPrs, fpOut)
            
            
#            myPlot, myLogPass, myCONSRecS = self._retPlotFromPlotRecordSet(myFi, aPrs)
#            for aFilmId in myPlot.filmIdS():
#                logging.info('PlotLogPasses._processFile(): FILM ID={:s}.'.format(aFilmId.pStr(strip=True)))
#                if myPlot.hasDataToPlotLIS(myLogPass, aFilmId):
#                    myOutFilePath = '{:s}_{:04d}_{:s}.svg'.format(fpOut, lpIdx, aFilmId.pStr(strip=True))
#                    myFout = open(myOutFilePath, 'w')
#                    myCurvIDs, numPoints = myPlot.plotLogPassLIS(myFi,
#                            myLogPass,
#                            myLogPass.xAxisFirstEngVal,
#                            myLogPass.xAxisLastEngVal,
#                            aFilmId,
#                            myFout,
#                            frameStep=1,
#                            title="Plot: {:s} LogPass: {:d} FILM ID={:s}".format(
#                                os.path.abspath(myOutFilePath),
#                                lpIdx,
#                                aFilmId.pStr(strip=True),
#                            ),
#                            lrCONS=myCONSRecS,
#                        )
#                    assert(myCurvIDs is not None and numPoints is not None)
#                    # So here the essential data that we have to put in the index.html is:
#                    # Key: myOutFilePath or input file fp, lpIdx, aFilmId,
#                    # Value: (myPlot.xScale(aFilmId), myLogPass.xAxisFirstEngVal, myLogPass.xAxisLastEngVal, myCurvIDs)
#                    self.plotLogInfo.addPlotResult(
#                        fpIn,
#                        myOutFilePath,
#                        lpIdx,
#                        aFilmId.pStr(),
#                        myPlot.xScale(aFilmId),
#                        myLogPass.xAxisFirstEngVal,
#                        myLogPass.xAxisLastEngVal,
#                        theCurveS=myCurvIDs,
#                        ptsPlotted=numPoints)
#                else:
#                    logging.info('PlotLogPasses._processFile(): No data to plot for FILM ID {:s}'.format(aFilmId))

        # Count the number of LogPasses, files etc.
        self.plotLogInfo.logPassCntr += myIdx.numLogPasses()
        self.plotLogInfo.lisFileCntr += 1
        logging.info('PlotLogPasses._processFile(): Done with {:s}'.format(fpIn))
    
################################
# Section: Multiprocessing code.
################################
def processFile(fpIn, fpOut, keepGoing, lgFormatS, apiHeader):
    if not os.path.exists(os.path.dirname(fpOut)):
        try:
            os.makedirs(os.path.dirname(fpOut))
        except OSError:
            pass
    myPlp = PlotLogPasses(fpIn, fpOut, recursive=False, keepGoing=keepGoing, lgFormatS=lgFormatS, apiHeader=apiHeader)
    return myPlp.plotLogInfo

def plotLogPassesMP(dIn, dOut, fnMatch, recursive, keepGoing, lgFormatS, apiHeader, jobs):
    """Multiprocessing code to plot log passes. Returns a PlotLogInfo object."""
    if jobs < 1:
        jobs = multiprocessing.cpu_count()
    logging.info('plotLogPassesMP(): Setting multi-processing jobs to %d' % jobs)
    myPool = multiprocessing.Pool(processes=jobs)
    myTaskS = [
        (t.filePathIn, t.filePathOut, keepGoing, lgFormatS, apiHeader) \
            for t in DirWalk.dirWalk(dIn, dOut, fnMatch, recursive, bigFirst=True)
    ]
    retResult = PlotLogInfo()
    #print('myTaskS', myTaskS)
    myResults = [
        r.get() for r in [
            myPool.apply_async(processFile, t) for t in myTaskS
        ]
    ]
    for r in myResults:
        # r is a PlotLogInfo object
        retResult += r
    return retResult
################################
# End: Multiprocessing code.
################################

def main():
    usage = """usage: %prog [options] in out
Generates plot(s) from input LIS file or directory to an output destination."""
    print ('Cmd: %s' % ' '.join(sys.argv))
    optParser = OptionParser(usage, version='%prog ' + __version__)
    optParser.add_option("-A", "--API", action="store_true", dest="apiHeader", default=False, 
                      help="Include and API header on top of each plot. [default: %default]")
    optParser.add_option("-k", "--keep-going", action="store_true", dest="keepGoing", default=False, 
                      help="Keep going as far as sensible. [default: %default]")
    optParser.add_option("-r", "--recursive", action="store_true", dest="recursive", default=False, 
                      help="Process input recursively. [default: %default]")
    optParser.add_option(
            "-j", "--jobs",
            type="int",
            dest="jobs",
            default=-1,
            help="Max processes when multiprocessing. Zero uses number of native CPUs [%d]. -1 disables multiprocessing." \
                    % multiprocessing.cpu_count() \
                    + " [default: %default]" 
        )      
    optParser.add_option(
            "-l", "--loglevel",
            type="int",
            dest="loglevel",
            default=40,
            help="Log Level (debug=10, info=20, warning=30, error=40, critical=50) [default: %default]"
        )
    optParser.add_option("-x", "--xml", action="append", dest="LgFormat", default=[],
                      help="Add an XML LgFormat to use for plotting. Value is the UniqueId. Use -x? to see what LgFormats are available. [default: %default]")
    opts, args = optParser.parse_args()
<<<<<<< HEAD
    if ((sys.version_info.major >= 3) and (sys.version_info.minor >= 3)):
        clkStart = time.perf_counter()
    else:
        clkStart = time.clock()
=======
    clkStart = time.perf_counter()
>>>>>>> 41f33fa7
    timStart = time.time()
    # Initialise logging etc.
    logging.basicConfig(level=opts.loglevel,
                    format='%(asctime)s %(levelname)-8s %(message)s',
                    #datefmt='%y-%m-%d % %H:%M:%S',
                    stream=sys.stdout)
    # Your code here
    # Handle -x?
    if '?' in opts.LgFormat:
        myFg = FILMCfgXML.FilmCfgXMLRead()
        print('XML LgFormats available: [{:d}]'.format(len(myFg.keys())))
        print(myFg.longStr())
        while '?' in opts.LgFormat:
            opts.LgFormat.remove('?')
        return 0
    if len(args) != 2:
        optParser.print_help()
        optParser.error("I can't do much without an input path to LIS file(s) and an output path.")
        return 1
    if opts.jobs == -1:
        myPlp = PlotLogPasses(args[0], args[1], opts.recursive, opts.keepGoing, opts.LgFormat, opts.apiHeader)
        myResult = myPlp.plotLogInfo
    else:
        myResult = plotLogPassesMP(args[0], args[1], None, opts.recursive, opts.keepGoing, opts.LgFormat, opts.apiHeader, opts.jobs)
    myResult.writeHTML(os.path.join(args[1], 'index.html'), args[0])
    print('plotLogInfo', str(myResult))
<<<<<<< HEAD
    if ((sys.version_info.major >= 3) and (sys.version_info.minor >= 3)):
        print('  CPU time = %8.3f (S)' % (time.perf_counter() - clkStart))
    else:
        print('  CPU time = %8.3f (S)' % (time.clock() - clkStart))
=======
    print('  CPU time = %8.3f (S)' % (time.perf_counter() - clkStart))
>>>>>>> 41f33fa7
    print('Exec. time = %8.3f (S)' % (time.time() - timStart))
    print('Bye, bye!')
    return 0

if __name__ == '__main__':
    multiprocessing.freeze_support()
    sys.exit(main())<|MERGE_RESOLUTION|>--- conflicted
+++ resolved
@@ -614,14 +614,7 @@
     optParser.add_option("-x", "--xml", action="append", dest="LgFormat", default=[],
                       help="Add an XML LgFormat to use for plotting. Value is the UniqueId. Use -x? to see what LgFormats are available. [default: %default]")
     opts, args = optParser.parse_args()
-<<<<<<< HEAD
-    if ((sys.version_info.major >= 3) and (sys.version_info.minor >= 3)):
-        clkStart = time.perf_counter()
-    else:
-        clkStart = time.clock()
-=======
     clkStart = time.perf_counter()
->>>>>>> 41f33fa7
     timStart = time.time()
     # Initialise logging etc.
     logging.basicConfig(level=opts.loglevel,
@@ -648,14 +641,7 @@
         myResult = plotLogPassesMP(args[0], args[1], None, opts.recursive, opts.keepGoing, opts.LgFormat, opts.apiHeader, opts.jobs)
     myResult.writeHTML(os.path.join(args[1], 'index.html'), args[0])
     print('plotLogInfo', str(myResult))
-<<<<<<< HEAD
-    if ((sys.version_info.major >= 3) and (sys.version_info.minor >= 3)):
-        print('  CPU time = %8.3f (S)' % (time.perf_counter() - clkStart))
-    else:
-        print('  CPU time = %8.3f (S)' % (time.clock() - clkStart))
-=======
     print('  CPU time = %8.3f (S)' % (time.perf_counter() - clkStart))
->>>>>>> 41f33fa7
     print('Exec. time = %8.3f (S)' % (time.time() - timStart))
     print('Bye, bye!')
     return 0
