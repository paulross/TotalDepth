<<<<<<< HEAD
#!/usr/bin/env python
# Part of TotalDepth: Petrophysical data processing and presentation
# Copyright (C) 1999-2011 Paul Ross
# 
# This program is free software; you can redistribute it and/or modify
# it under the terms of the GNU General Public License as published by
# the Free Software Foundation; either version 2 of the License, or
# (at your option) any later version.
# 
# This program is distributed in the hope that it will be useful,
# but WITHOUT ANY WARRANTY; without even the implied warranty of
# MERCHANTABILITY or FITNESS FOR A PARTICULAR PURPOSE.  See the
# GNU General Public License for more details.
# 
# You should have received a copy of the GNU General Public License along
# with this program; if not, write to the Free Software Foundation, Inc.,
# 51 Franklin Street, Fifth Floor, Boston, MA 02110-1301 USA.
# 
# Paul Ross: apaulross@gmail.com
"""
Created on 10 Nov 2010

@author: p2ross
"""
__author__  = 'Paul Ross'
__date__    = '2010-08-02'
__version__ = '0.1.0'
__rights__  = 'Copyright (c) Paul Ross'

import time
import sys
import logging
from optparse import OptionParser
import struct

from TotalDepth.LIS import ExceptionTotalDepthLIS
from TotalDepth.LIS.core import File
from TotalDepth.LIS.core import LogiRec

def dumpTable(lr, theS=sys.stdout):
    for aRow in lr.genRows():
        for aCbev in aRow.genCells():
            theS.write('\t{:s}'.format(aCbev.value))
        theS.write('\n')

def dumpDfsr(lr, theS=sys.stdout):
    theS.write('{:3s} {:7s} {:9s} {:11s} {:7s} {:11s} {:4s} {:4s} {:4s} {:4s} {:4s}'.format(
            '', 'Name', 'SrvID', 'SrvOrd', 'UoM', 'API Codes', 'Size', 'Samp', 'RC', 'Brst', 'SubC'
        )
    )
    theS.write('\n')
    for i, d in enumerate(lr.dsbBlocks):
        theS.write('%3d %s %s %s %s %2d-%2s-%2d-%1d %4d %4d %4d %4d %4d' % \
            (
                i,
                d.mnem,
                d.servId,
                d.servOrd,
                d.units,
                d.apiLogType,
                d.apiCurveType,
                d.apiCurveClass,
                d.apiModifier,
                d.size,
                d.samples(0),
                d.repCode,
                d.bursts(0),
                d.subChannels,
            )
        )
        theS.write('\n')

def dumpLr(theLr, theS=sys.stdout):
    DUMP_MAP = {
        LogiRec.LR_TYPE_JOB_ID      : dumpTable,
        LogiRec.LR_TYPE_WELL_DATA   : dumpTable,
        LogiRec.LR_TYPE_TOOL_INFO   : dumpTable,
        LogiRec.LR_TYPE_DATA_FORMAT : dumpDfsr,
    }
    try:
        DUMP_MAP[theLr.type](theLr)
    except KeyError:
        pass

def scanFile(fp, isVerbose, keepGoing, theS=sys.stdout):
    try:
        myFile = File.FileRead(fp, fp, keepGoing)
    except File.ExceptionFile as err:
        print('Can not open file, error: %s' % str(err))
        return
    myFactory = LogiRec.LrFactoryRead()
    while not myFile.isEOF:
        myTellLr = myFile.tellLr()
        try:
            myLr = myFactory.retLrFromFile(myFile)
            if myLr is not None:
                print('0x{:08x}'.format(myTellLr), str(myLr))
                if isVerbose:
                    dumpLr(myLr)
        except LogiRec.ExceptionLr as err:
            pass
            #logging.error('LR at 0x{:08x}: {:s}'.format(myTellLr, err))
        myFile.skipToNextLr()
        
def main():
    usage = """usage: %prog [options] file
Scans a LIS79 file and dumps Logical Records."""
    print('Cmd: %s' % ' '.join(sys.argv))
    optParser = OptionParser(usage, version='%prog ' + __version__)
    optParser.add_option("-k", "--keep-going", action="store_true", dest="keepGoing", default=False, 
                      help="Keep going as far as sensible. [default: %default]")
    optParser.add_option(
            "-l", "--loglevel",
            type="int",
            dest="loglevel",
            default=20,
            help="Log Level (debug=10, info=20, warning=30, error=40, critical=50) [default: %default]"
        )      
    optParser.add_option("-v", "--verbose", action="store_true", dest="verbose", default=False, 
                      help="Verbose Output. [default: %default]")
    opts, args = optParser.parse_args()
    if ((sys.version_info.major >= 3) and (sys.version_info.minor >= 3)):
        clkStart = time.perf_counter()
    else:
        clkStart = time.clock()
    # Initialise logging etc.
    logging.basicConfig(level=opts.loglevel,
                    format='%(asctime)s %(levelname)-8s %(message)s',
                    #datefmt='%y-%m-%d % %H:%M:%S',
                    stream=sys.stdout)
    # Your code here
    if len(args) == 1:
        scanFile(args[0], opts.verbose, opts.keepGoing)
    else:
        optParser.print_help()
        optParser.error("Wrong number of arguments, I need one only.")
        return 1

    if ((sys.version_info.major >= 3) and (sys.version_info.minor >= 3)):
        clkExec = time.perf_counter() - clkStart
    else:
        clkExec = time.clock() - clkStart
    print('CPU time = %8.3f (S)' % clkExec)
    print('Bye, bye!')
    return 0

if __name__ == '__main__':
    #multiprocessing.freeze_support()
    sys.exit(main())
=======
#!/usr/bin/env python3
# Part of TotalDepth: Petrophysical data processing and presentation.
# Copyright (C) 2011-2021 Paul Ross
#
# This program is free software; you can redistribute it and/or modify
# it under the terms of the GNU General Public License as published by
# the Free Software Foundation; either version 2 of the License, or
# (at your option) any later version.
#
# This program is distributed in the hope that it will be useful,
# but WITHOUT ANY WARRANTY; without even the implied warranty of
# MERCHANTABILITY or FITNESS FOR A PARTICULAR PURPOSE.  See the
# GNU General Public License for more details.
#
# You should have received a copy of the GNU General Public License along
# with this program; if not, write to the Free Software Foundation, Inc.,
# 51 Franklin Street, Fifth Floor, Boston, MA 02110-1301 USA.
#
# Paul Ross: apaulross@gmail.com
"""
Created on 10 Nov 2010

@author: p2ross
"""
import logging
import sys
import time
import typing

from TotalDepth.LIS import lis_cmn_cmd_opts
from TotalDepth.LIS.core import File
from TotalDepth.LIS.core import LogiRec
from TotalDepth.common import cmn_cmd_opts


__author__  = 'Paul Ross'
__date__    = '2010-08-02'
__version__ = '0.1.0'
__rights__  = 'Copyright (c) 2010-2020 Paul Ross'


def dump_table(logical_record: LogiRec.LrTable, theS=sys.stdout):
    theS.write(
        f'        Logical record type: {logical_record.type:3d} (0x{logical_record.type:02x})'
        f' Table name: {logical_record.value}\n'
    )
    for aRow in logical_record.genRows():
        for aCbev in aRow.genCells():
            theS.write('\t{!s}'.format(aCbev.value))
        theS.write('\n')


def dump_dfsr(logical_record: LogiRec.LrDFSR, theS=sys.stdout):
    theS.write('{:3s} {:7s} {:9s} {:11s} {:7s} {:11s} {:4s} {:4s} {:4s} {:4s} {:4s}'.format(
            '', 'Name', 'SrvID', 'SrvOrd', 'UoM', 'API Codes', 'Size', 'Samp', 'RC', 'Brst', 'SubC'
        )
    )
    theS.write('\n')
    for i, d in enumerate(logical_record.dsbBlocks):
        theS.write('%3d %s %s %s %s %2d-%2s-%2d-%1d %4d %4d %4d %4d %4d' % \
            (
                i,
                d.mnem,
                d.servId,
                d.servOrd,
                d.units,
                d.apiLogType,
                d.apiCurveType,
                d.apiCurveClass,
                d.apiModifier,
                d.size,
                d.samples(0),
                d.repCode,
                d.bursts(0),
                d.subChannels,
            )
        )
        theS.write('\n')


def dump_logical_record_attributes(logical_record: LogiRec.LrBase, theS=sys.stdout) -> None:
    table: typing.List[typing.Tuple[str, str]] = []
    for field in sorted(dir(logical_record)):
        if not field.startswith('_'):
            if not callable(getattr(logical_record, field)):
                table.append((field, str(getattr(logical_record, field))))
    for field, value in table:
        theS.write(f'        {field:20} -> {value}\n')


def dump_logical_record(logical_record: LogiRec.LrBase, theS=sys.stdout):
    DUMP_MAP = {
        LogiRec.LR_TYPE_JOB_ID      : dump_table,
        LogiRec.LR_TYPE_WELL_DATA   : dump_table,
        LogiRec.LR_TYPE_TOOL_INFO   : dump_table,
        LogiRec.LR_TYPE_DATA_FORMAT : dump_dfsr,
        LogiRec.LR_TYPE_REEL_HEAD   : dump_logical_record_attributes,
        LogiRec.LR_TYPE_REEL_TAIL   : dump_logical_record_attributes,
        LogiRec.LR_TYPE_TAPE_HEAD   : dump_logical_record_attributes,
        LogiRec.LR_TYPE_TAPE_TAIL   : dump_logical_record_attributes,
        LogiRec.LR_TYPE_FILE_HEAD   : dump_logical_record_attributes,
        LogiRec.LR_TYPE_FILE_TAIL   : dump_logical_record_attributes,
    }
    try:
        DUMP_MAP[logical_record.type](logical_record, theS)
    except KeyError:
        # Dump the bytes if not and encrypted table (42).
        if hasattr(logical_record, 'bytes') and logical_record.type not in (42,):
            theS.write(f'Raw bytes [{len(logical_record.bytes)}]: {repr(logical_record.bytes[:40])} ...\n')


def scan_file(fp, verbose, keepGoing, pad_modulo, pad_non_null, theS=sys.stdout):
    try:
        myFile = File.FileRead(fp, fp, keepGoing, pad_modulo, pad_non_null)
    except File.ExceptionFile as err:
        logging.exception('Can not open file, error: %s' % str(err))
        return
    myFactory = LogiRec.LrFactoryRead()
    while not myFile.isEOF:
        lr_tell = myFile.tellLr()
        try:
            logical_record = myFactory.retLrFromFile(myFile)
            if logical_record is not None:
                theS.write(f'0x{lr_tell:08x} {logical_record}\n')
                if verbose:
                    dump_logical_record(logical_record)
        except LogiRec.ExceptionLr as err:
            logging.error('LR at 0x{:08x}: {:s}'.format(lr_tell, err))
        myFile.skipToNextLr()


def main():
    usage = """usage: %prog [options] file
Scans a LIS79 file and dumps Logical Records."""
    print('Cmd: %s' % ' '.join(sys.argv))
    arg_parser = cmn_cmd_opts.path_in(usage, prog='TotalDepth.LIS.ScanPhysRec', version='%(prog)s ' + __version__)
    lis_cmn_cmd_opts.add_physical_record_padding_options(arg_parser)
    cmn_cmd_opts.add_log_level(arg_parser, level=20)
    args = arg_parser.parse_args()
    print(args)
    cmn_cmd_opts.set_log_level(args)
    clk_start = time.perf_counter()
    # Your code here
    scan_file(args.path_in, args.verbose, args.keepGoing, args.pad_modulo, args.pad_non_null)
    clk_exec = time.perf_counter() - clk_start
    print('CPU time = %8.3f (S)' % clk_exec)
    print('Bye, bye!')
    return 0

if __name__ == '__main__':
    sys.exit(main())
>>>>>>> 41f33fa7
<|MERGE_RESOLUTION|>--- conflicted
+++ resolved
@@ -1,154 +1,3 @@
-<<<<<<< HEAD
-#!/usr/bin/env python
-# Part of TotalDepth: Petrophysical data processing and presentation
-# Copyright (C) 1999-2011 Paul Ross
-# 
-# This program is free software; you can redistribute it and/or modify
-# it under the terms of the GNU General Public License as published by
-# the Free Software Foundation; either version 2 of the License, or
-# (at your option) any later version.
-# 
-# This program is distributed in the hope that it will be useful,
-# but WITHOUT ANY WARRANTY; without even the implied warranty of
-# MERCHANTABILITY or FITNESS FOR A PARTICULAR PURPOSE.  See the
-# GNU General Public License for more details.
-# 
-# You should have received a copy of the GNU General Public License along
-# with this program; if not, write to the Free Software Foundation, Inc.,
-# 51 Franklin Street, Fifth Floor, Boston, MA 02110-1301 USA.
-# 
-# Paul Ross: apaulross@gmail.com
-"""
-Created on 10 Nov 2010
-
-@author: p2ross
-"""
-__author__  = 'Paul Ross'
-__date__    = '2010-08-02'
-__version__ = '0.1.0'
-__rights__  = 'Copyright (c) Paul Ross'
-
-import time
-import sys
-import logging
-from optparse import OptionParser
-import struct
-
-from TotalDepth.LIS import ExceptionTotalDepthLIS
-from TotalDepth.LIS.core import File
-from TotalDepth.LIS.core import LogiRec
-
-def dumpTable(lr, theS=sys.stdout):
-    for aRow in lr.genRows():
-        for aCbev in aRow.genCells():
-            theS.write('\t{:s}'.format(aCbev.value))
-        theS.write('\n')
-
-def dumpDfsr(lr, theS=sys.stdout):
-    theS.write('{:3s} {:7s} {:9s} {:11s} {:7s} {:11s} {:4s} {:4s} {:4s} {:4s} {:4s}'.format(
-            '', 'Name', 'SrvID', 'SrvOrd', 'UoM', 'API Codes', 'Size', 'Samp', 'RC', 'Brst', 'SubC'
-        )
-    )
-    theS.write('\n')
-    for i, d in enumerate(lr.dsbBlocks):
-        theS.write('%3d %s %s %s %s %2d-%2s-%2d-%1d %4d %4d %4d %4d %4d' % \
-            (
-                i,
-                d.mnem,
-                d.servId,
-                d.servOrd,
-                d.units,
-                d.apiLogType,
-                d.apiCurveType,
-                d.apiCurveClass,
-                d.apiModifier,
-                d.size,
-                d.samples(0),
-                d.repCode,
-                d.bursts(0),
-                d.subChannels,
-            )
-        )
-        theS.write('\n')
-
-def dumpLr(theLr, theS=sys.stdout):
-    DUMP_MAP = {
-        LogiRec.LR_TYPE_JOB_ID      : dumpTable,
-        LogiRec.LR_TYPE_WELL_DATA   : dumpTable,
-        LogiRec.LR_TYPE_TOOL_INFO   : dumpTable,
-        LogiRec.LR_TYPE_DATA_FORMAT : dumpDfsr,
-    }
-    try:
-        DUMP_MAP[theLr.type](theLr)
-    except KeyError:
-        pass
-
-def scanFile(fp, isVerbose, keepGoing, theS=sys.stdout):
-    try:
-        myFile = File.FileRead(fp, fp, keepGoing)
-    except File.ExceptionFile as err:
-        print('Can not open file, error: %s' % str(err))
-        return
-    myFactory = LogiRec.LrFactoryRead()
-    while not myFile.isEOF:
-        myTellLr = myFile.tellLr()
-        try:
-            myLr = myFactory.retLrFromFile(myFile)
-            if myLr is not None:
-                print('0x{:08x}'.format(myTellLr), str(myLr))
-                if isVerbose:
-                    dumpLr(myLr)
-        except LogiRec.ExceptionLr as err:
-            pass
-            #logging.error('LR at 0x{:08x}: {:s}'.format(myTellLr, err))
-        myFile.skipToNextLr()
-        
-def main():
-    usage = """usage: %prog [options] file
-Scans a LIS79 file and dumps Logical Records."""
-    print('Cmd: %s' % ' '.join(sys.argv))
-    optParser = OptionParser(usage, version='%prog ' + __version__)
-    optParser.add_option("-k", "--keep-going", action="store_true", dest="keepGoing", default=False, 
-                      help="Keep going as far as sensible. [default: %default]")
-    optParser.add_option(
-            "-l", "--loglevel",
-            type="int",
-            dest="loglevel",
-            default=20,
-            help="Log Level (debug=10, info=20, warning=30, error=40, critical=50) [default: %default]"
-        )      
-    optParser.add_option("-v", "--verbose", action="store_true", dest="verbose", default=False, 
-                      help="Verbose Output. [default: %default]")
-    opts, args = optParser.parse_args()
-    if ((sys.version_info.major >= 3) and (sys.version_info.minor >= 3)):
-        clkStart = time.perf_counter()
-    else:
-        clkStart = time.clock()
-    # Initialise logging etc.
-    logging.basicConfig(level=opts.loglevel,
-                    format='%(asctime)s %(levelname)-8s %(message)s',
-                    #datefmt='%y-%m-%d % %H:%M:%S',
-                    stream=sys.stdout)
-    # Your code here
-    if len(args) == 1:
-        scanFile(args[0], opts.verbose, opts.keepGoing)
-    else:
-        optParser.print_help()
-        optParser.error("Wrong number of arguments, I need one only.")
-        return 1
-
-    if ((sys.version_info.major >= 3) and (sys.version_info.minor >= 3)):
-        clkExec = time.perf_counter() - clkStart
-    else:
-        clkExec = time.clock() - clkStart
-    print('CPU time = %8.3f (S)' % clkExec)
-    print('Bye, bye!')
-    return 0
-
-if __name__ == '__main__':
-    #multiprocessing.freeze_support()
-    sys.exit(main())
-=======
 #!/usr/bin/env python3
 # Part of TotalDepth: Petrophysical data processing and presentation.
 # Copyright (C) 2011-2021 Paul Ross
@@ -299,5 +148,4 @@
     return 0
 
 if __name__ == '__main__':
-    sys.exit(main())
->>>>>>> 41f33fa7
+    sys.exit(main())