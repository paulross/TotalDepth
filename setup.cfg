[bumpversion]
<<<<<<< HEAD
current_version = 0.3.1
=======
current_version = 0.3.1rc0
>>>>>>> e9320018
commit = True
tag = True

[bumpversion:file:setup.py]
search = version='{current_version}'
replace = version='{new_version}'

[bumpversion:file:src/__init__.py]
search = __version__ = '{current_version}'
replace = __version__ = '{new_version}'

[bdist_wheel]
universal = 1

[flake8]
exclude = docs

[aliases]
test = pytest
# Define setup.py command aliases here

[tool:pytest]
#addopts = --verbose --capture=no --exitfirst
# addopts = --verbose --exitfirst
#addopts = --verbose --capture=no
python_files = tests/*<|MERGE_RESOLUTION|>--- conflicted
+++ resolved
@@ -1,9 +1,5 @@
 [bumpversion]
-<<<<<<< HEAD
-current_version = 0.3.1
-=======
 current_version = 0.3.1rc0
->>>>>>> e9320018
 commit = True
 tag = True
 
