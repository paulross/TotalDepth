--- conflicted
+++ resolved
@@ -57,14 +57,9 @@
 # PyCharm
 .idea
 
-<<<<<<< HEAD
 # Coverage artifacts
 .coverage
 htmlcov/
 
-# Test generated code
-tests/unit/test_util/test_plot/test_svg/
-=======
 # The contents is created when testing and have data that is randomly generated.
 tests/unit/test_util/test_plot/
->>>>>>> a2819e0b
