# Compiled Object files
*.slo
*.lo
*.o
*.obj

# Precompiled Headers
*.gch
*.pch

# Compiled Dynamic libraries
*.so
*.dylib
*.dll

# Fortran module files
*.mod
*.smod

# Compiled Static libraries
*.lai
*.la
*.a
*.lib

# Executables
*.exe
*.out
*.app

*.dSYM

docs/_build/*
build/*

# Python
__pycache__
.cache
*.pyc
.hypothesis

.project
.pydevproject

.DS_Store

# Temporary stuff
tmp/

# Dependency file
.depend

.eggs
dist/
TotalDepth.egg-info/

# PyCharm
.idea

# Coverage artifacts
.coverage
<<<<<<< HEAD
.coverage.*
=======
>>>>>>> e9320018
.coverage*
htmlcov/

# The contents is created when testing and have data that is randomly generated.
tests/unit/test_util/test_plot/test_svg/*

# General stuff to ignore
gitignore/

# Airspeed velocity benchmarks
.asv/

# Generated binary files
tests/integration/test_LIS/test_core/binary_files
benchmarks/TotalDepth/LIS/core/binary_files/

# Binary test data
data/

# Binary Pickle files
*.pkl

# Stuff  we don't want to make public
private/

# Sphinx documentation
docs/publish/_build/*

<|MERGE_RESOLUTION|>--- conflicted
+++ resolved
@@ -59,11 +59,7 @@
 
 # Coverage artifacts
 .coverage
-<<<<<<< HEAD
 .coverage.*
-=======
->>>>>>> e9320018
-.coverage*
 htmlcov/
 
 # The contents is created when testing and have data that is randomly generated.
